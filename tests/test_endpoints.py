import time
from uuid import UUID, uuid4

import pytest
from fastapi import status
from fastapi.testclient import TestClient
from langflow.custom.directory_reader.directory_reader import DirectoryReader
from langflow.services.deps import get_settings_service


def run_post(client, flow_id, headers, post_data):
    response = client.post(
        f"api/v1/process/{flow_id}",
        headers=headers,
        json=post_data,
    )
    assert response.status_code == 200, response.json()
    return response.json()


# Helper function to poll task status
def poll_task_status(client, headers, href, max_attempts=20, sleep_time=1):
    for _ in range(max_attempts):
        task_status_response = client.get(
            href,
            headers=headers,
        )
        if task_status_response.status_code == 200 and task_status_response.json()["status"] == "SUCCESS":
            return task_status_response.json()
        time.sleep(sleep_time)
    return None  # Return None if task did not complete in time


PROMPT_REQUEST = {
    "name": "string",
    "template": "string",
    "frontend_node": {
        "template": {},
        "description": "string",
        "base_classes": ["string"],
        "name": "",
        "display_name": "",
        "documentation": "",
        "custom_fields": {},
        "output_types": [],
        "field_formatters": {
            "formatters": {"openai_api_key": {}},
            "base_formatters": {
                "kwargs": {},
                "optional": {},
                "list": {},
                "dict": {},
                "union": {},
                "multiline": {},
                "show": {},
                "password": {},
                "default": {},
                "headers": {},
                "dict_code_file": {},
                "model_fields": {
                    "MODEL_DICT": {
                        "OpenAI": [
                            "text-davinci-003",
                            "text-davinci-002",
                            "text-curie-001",
                            "text-babbage-001",
                            "text-ada-001",
                        ],
                        "ChatOpenAI": [
                            "gpt-4-turbo-preview",
                            "gpt-4-0125-preview",
                            "gpt-4-1106-preview",
                            "gpt-4-vision-preview",
                            "gpt-3.5-turbo-0125",
                            "gpt-3.5-turbo-1106",
                        ],
                        "Anthropic": [
                            "claude-v1",
                            "claude-v1-100k",
                            "claude-instant-v1",
                            "claude-instant-v1-100k",
                            "claude-v1.3",
                            "claude-v1.3-100k",
                            "claude-v1.2",
                            "claude-v1.0",
                            "claude-instant-v1.1",
                            "claude-instant-v1.1-100k",
                            "claude-instant-v1.0",
                        ],
                        "ChatAnthropic": [
                            "claude-v1",
                            "claude-v1-100k",
                            "claude-instant-v1",
                            "claude-instant-v1-100k",
                            "claude-v1.3",
                            "claude-v1.3-100k",
                            "claude-v1.2",
                            "claude-v1.0",
                            "claude-instant-v1.1",
                            "claude-instant-v1.1-100k",
                            "claude-instant-v1.0",
                        ],
                    }
                },
            },
        },
    },
}


# def test_process_flow_invalid_api_key(client, flow, monkeypatch):
#     # Mock de process_graph_cached
#     from langflow.api.v1 import endpoints
#     from langflow.services.database.models.api_key import crud

#     settings_service = get_settings_service()
#     settings_service.auth_settings.AUTO_LOGIN = False

#     async def mock_process_graph_cached(*args, **kwargs):
#         return Result(result={}, session_id="session_id_mock")

#     def mock_update_total_uses(*args, **kwargs):
#         return created_api_key

#     monkeypatch.setattr(endpoints, "process_graph_cached", mock_process_graph_cached)
#     monkeypatch.setattr(crud, "update_total_uses", mock_update_total_uses)

#     headers = {"x-api-key": "invalid_api_key"}

#     post_data = {
#         "inputs": {"key": "value"},
#         "tweaks": None,
#         "clear_cache": False,
#         "session_id": None,
#     }

#     response = client.post(f"api/v1/process/{flow.id}", headers=headers, json=post_data)

#     assert response.status_code == 403
#     assert response.json() == {"detail": "Invalid or missing API key"}


# def test_process_flow_invalid_id(client, monkeypatch, created_api_key):
#     async def mock_process_graph_cached(*args, **kwargs):
#         return Result(result={}, session_id="session_id_mock")

#     from langflow.api.v1 import endpoints

#     monkeypatch.setattr(endpoints, "process_graph_cached", mock_process_graph_cached)

#     api_key = created_api_key.api_key
#     headers = {"x-api-key": api_key}

#     post_data = {
#         "inputs": {"key": "value"},
#         "tweaks": None,
#         "clear_cache": False,
#         "session_id": None,
#     }

#     invalid_id = uuid.uuid4()
#     response = client.post(f"api/v1/process/{invalid_id}", headers=headers, json=post_data)

#     assert response.status_code == 404
#     assert f"Flow {invalid_id} not found" in response.json()["detail"]


# def test_process_flow_without_autologin(client, flow, monkeypatch, created_api_key):
#     # Mock de process_graph_cached
#     from langflow.api.v1 import endpoints
#     from langflow.services.database.models.api_key import crud

#     settings_service = get_settings_service()
#     settings_service.auth_settings.AUTO_LOGIN = False

#     async def mock_process_graph_cached(*args, **kwargs):
#         return Result(result={}, session_id="session_id_mock")

#     def mock_process_graph_cached_task(*args, **kwargs):
#         return Result(result={}, session_id="session_id_mock")

#     # The task function is ran like this:
#     # if not self.use_celery:
#     #     return None, await task_func(*args, **kwargs)
#     # if not hasattr(task_func, "apply"):
#     #     raise ValueError(f"Task function {task_func} does not have an apply method")
#     # task = task_func.apply(args=args, kwargs=kwargs)
#     # result = task.get()
#     # return task.id, result
#     # So we need to mock the task function to return a task object
#     # and then mock the task object to return a result
#     # maybe a named tuple would be better here
#     task = namedtuple("task", ["id", "get"])
#     mock_process_graph_cached_task.apply = lambda *args, **kwargs: task(
#         id="task_id_mock", get=lambda: Result(result={}, session_id="session_id_mock")
#     )

#     def mock_update_total_uses(*args, **kwargs):
#         return created_api_key

#     monkeypatch.setattr(endpoints, "process_graph_cached", mock_process_graph_cached)
#     monkeypatch.setattr(crud, "update_total_uses", mock_update_total_uses)
#     monkeypatch.setattr(endpoints, "process_graph_cached_task", mock_process_graph_cached_task)

#     api_key = created_api_key.api_key
#     headers = {"x-api-key": api_key}

#     # Dummy POST data
#     post_data = {
#         "inputs": {"input": "value"},
#         "tweaks": None,
#         "clear_cache": False,
#         "session_id": None,
#     }

#     # Make the request to the FastAPI TestClient

#     response = client.post(f"api/v1/process/{flow.id}", headers=headers, json=post_data)

#     # Check the response
#     assert response.status_code == 200, response.json()
#     assert response.json()["result"] == {}, response.json()
#     assert response.json()["session_id"] == "session_id_mock", response.json()


# def test_process_flow_fails_autologin_off(client, flow, monkeypatch):
#     # Mock de process_graph_cached
#     from langflow.api.v1 import endpoints
#     from langflow.services.database.models.api_key import crud

#     settings_service = get_settings_service()
#     settings_service.auth_settings.AUTO_LOGIN = False

#     async def mock_process_graph_cached(*args, **kwargs):
#         return Result(result={}, session_id="session_id_mock")

#     async def mock_update_total_uses(*args, **kwargs):
#         return created_api_key

#     monkeypatch.setattr(endpoints, "process_graph_cached", mock_process_graph_cached)
#     monkeypatch.setattr(crud, "update_total_uses", mock_update_total_uses)

#     headers = {"x-api-key": "api_key"}

#     # Dummy POST data
#     post_data = {
#         "inputs": {"key": "value"},
#         "tweaks": None,
#         "clear_cache": False,
#         "session_id": None,
#     }

#     # Make the request to the FastAPI TestClient

#     response = client.post(f"api/v1/process/{flow.id}", headers=headers, json=post_data)

#     # Check the response
#     assert response.status_code == 403, response.json()
#     assert response.json() == {"detail": "Invalid or missing API key"}


def test_get_all(client: TestClient, logged_in_headers):
    response = client.get("api/v1/all", headers=logged_in_headers)
    assert response.status_code == 200
    settings = get_settings_service().settings
    dir_reader = DirectoryReader(settings.components_path[0])
    files = dir_reader.get_files()
    # json_response is a dict of dicts
    all_names = [component_name for _, components in response.json().items() for component_name in components]
    json_response = response.json()
    # We need to test the custom nodes
    assert len(all_names) <= len(
        files
    )  # Less or equal because we might have some files that don't have the dependencies installed
    assert "ChatInput" in json_response["inputs"]
    assert "Prompt" in json_response["inputs"]
    assert "ChatOutput" in json_response["outputs"]


def test_post_validate_code(client: TestClient):
    # Test case with a valid import and function
    code1 = """
import math

def square(x):
    return x ** 2
"""
    response1 = client.post("api/v1/validate/code", json={"code": code1})
    assert response1.status_code == 200
    assert response1.json() == {"imports": {"errors": []}, "function": {"errors": []}}

    # Test case with an invalid import and valid function
    code2 = """
import non_existent_module

def square(x):
    return x ** 2
"""
    response2 = client.post("api/v1/validate/code", json={"code": code2})
    assert response2.status_code == 200
    assert response2.json() == {
        "imports": {"errors": ["No module named 'non_existent_module'"]},
        "function": {"errors": []},
    }

    # Test case with a valid import and invalid function syntax
    code3 = """
import math

def square(x)
    return x ** 2
"""
    response3 = client.post("api/v1/validate/code", json={"code": code3})
    assert response3.status_code == 200
    assert response3.json() == {
        "imports": {"errors": []},
        "function": {"errors": ["expected ':' (<unknown>, line 4)"]},
    }

    # Test case with invalid JSON payload
    response4 = client.post("api/v1/validate/code", json={"invalid_key": code1})
    assert response4.status_code == 422

    # Test case with an empty code string
    response5 = client.post("api/v1/validate/code", json={"code": ""})
    assert response5.status_code == 200
    assert response5.json() == {"imports": {"errors": []}, "function": {"errors": []}}

    # Test case with a syntax error in the code
    code6 = """
import math

def square(x)
    return x ** 2
"""
    response6 = client.post("api/v1/validate/code", json={"code": code6})
    assert response6.status_code == 200
    assert response6.json() == {
        "imports": {"errors": []},
        "function": {"errors": ["expected ':' (<unknown>, line 4)"]},
    }


VALID_PROMPT = """
I want you to act as a naming consultant for new companies.

Here are some examples of good company names:

- search engine, Google
- social media, Facebook
- video sharing, YouTube

The name should be short, catchy and easy to remember.

What is a good name for a company that makes {product}?
"""

INVALID_PROMPT = "This is an invalid prompt without any input variable."


def test_valid_prompt(client: TestClient):
    PROMPT_REQUEST["template"] = VALID_PROMPT
    response = client.post("api/v1/validate/prompt", json=PROMPT_REQUEST)
    assert response.status_code == 200
    assert response.json()["input_variables"] == ["product"]


def test_invalid_prompt(client: TestClient):
    PROMPT_REQUEST["template"] = INVALID_PROMPT
    response = client.post(
        "api/v1/validate/prompt",
        json=PROMPT_REQUEST,
    )
    assert response.status_code == 200
    assert response.json()["input_variables"] == []


@pytest.mark.parametrize(
    "prompt,expected_input_variables",
    [
        ("{color} is my favorite color.", ["color"]),
        ("The weather is {weather} today.", ["weather"]),
        ("This prompt has no variables.", []),
        ("{a}, {b}, and {c} are variables.", ["a", "b", "c"]),
    ],
)
def test_various_prompts(client, prompt, expected_input_variables):
    PROMPT_REQUEST["template"] = prompt
    response = client.post("api/v1/validate/prompt", json=PROMPT_REQUEST)
    assert response.status_code == 200
    assert response.json()["input_variables"] == expected_input_variables


def test_get_vertices_flow_not_found(client, logged_in_headers):
    uuid = uuid4()
    response = client.post(f"/api/v1/build/{uuid}/vertices", headers=logged_in_headers)
    assert response.status_code == 500


def test_get_vertices(client, added_flow_with_prompt_and_history, logged_in_headers):
    flow_id = added_flow_with_prompt_and_history["id"]
    response = client.post(f"/api/v1/build/{flow_id}/vertices", headers=logged_in_headers)
    assert response.status_code == 200
    assert "ids" in response.json()
    # The response should contain the list in this order
    # ['ConversationBufferMemory-Lu2Nb', 'PromptTemplate-5Q0W8', 'ChatOpenAI-vy7fV', 'LLMChain-UjBh1']
    # The important part is before the - (ConversationBufferMemory, PromptTemplate, ChatOpenAI, LLMChain)
    ids = [_id.split("-")[0] for _id in response.json()["ids"]]
    assert ids == [
        "ChatOpenAI",
        "PromptTemplate",
        "ConversationBufferMemory",
    ]


def test_build_vertex_invalid_flow_id(client, logged_in_headers):
    uuid = uuid4()
    response = client.post(f"/api/v1/build/{uuid}/vertices/vertex_id", headers=logged_in_headers)
    assert response.status_code == 500


def test_build_vertex_invalid_vertex_id(client, added_flow_with_prompt_and_history, logged_in_headers):
    flow_id = added_flow_with_prompt_and_history["id"]
    response = client.post(f"/api/v1/build/{flow_id}/vertices/invalid_vertex_id", headers=logged_in_headers)
    assert response.status_code == 500


def test_successful_run_no_payload(client, starter_project, created_api_key):
    headers = {"x-api-key": created_api_key.api_key}
    flow_id = starter_project["id"]
    response = client.post(f"/api/v1/run/{flow_id}", headers=headers)
    assert response.status_code == status.HTTP_200_OK, response.text
    # Add more assertions here to validate the response content
    json_response = response.json()
    assert "session_id" in json_response
    assert "outputs" in json_response
    outer_outputs = json_response["outputs"]
    assert len(outer_outputs) == 1
    outputs_dict = outer_outputs[0]
    assert len(outputs_dict) == 2
    assert "inputs" in outputs_dict
    assert "outputs" in outputs_dict
    assert outputs_dict.get("inputs") == {"input_value": ""}
    assert isinstance(outputs_dict.get("outputs"), list)
    assert len(outputs_dict.get("outputs")) == 1
    ids = [output.get("component_id") for output in outputs_dict.get("outputs")]
    assert all(["ChatOutput" in _id for _id in ids])
    display_names = [output.get("component_display_name") for output in outputs_dict.get("outputs")]
    assert all([name in display_names for name in ["Chat Output"]])
    output_results_has_results = all("results" in output.get("results") for output in outputs_dict.get("outputs"))
    inner_results = [output.get("results") for output in outputs_dict.get("outputs")]

<<<<<<< HEAD
    assert all([result is not None for result in inner_results]), (outputs_dict, output_results_has_results)
=======
    assert all([result is not None for result in inner_results]), outputs_dict.get("outputs")
>>>>>>> 6716a90c


def test_successful_run_with_output_type_text(client, starter_project, created_api_key):
    headers = {"x-api-key": created_api_key.api_key}
    flow_id = starter_project["id"]
    payload = {
        "output_type": "text",
    }
    response = client.post(f"/api/v1/run/{flow_id}", headers=headers, json=payload)
    assert response.status_code == status.HTTP_200_OK, response.text
    # Add more assertions here to validate the response content
    json_response = response.json()
    assert "session_id" in json_response
    assert "outputs" in json_response
    outer_outputs = json_response["outputs"]
    assert len(outer_outputs) == 1
    outputs_dict = outer_outputs[0]
    assert len(outputs_dict) == 2
    assert "inputs" in outputs_dict
    assert "outputs" in outputs_dict
    assert outputs_dict.get("inputs") == {"input_value": ""}
    assert isinstance(outputs_dict.get("outputs"), list)
    assert len(outputs_dict.get("outputs")) == 1
    ids = [output.get("component_id") for output in outputs_dict.get("outputs")]
    assert all(["ChatOutput" in _id for _id in ids]), ids
    display_names = [output.get("component_display_name") for output in outputs_dict.get("outputs")]
    assert all([name in display_names for name in ["Chat Output"]]), display_names
    inner_results = [output.get("results") for output in outputs_dict.get("outputs")]
    expected_keys = ["Record", "Message"]
    assert all([key in result for result in inner_results for key in expected_keys]), outputs_dict


def test_successful_run_with_output_type_any(client, starter_project, created_api_key):
    # This one should have both the ChatOutput and TextOutput components
    headers = {"x-api-key": created_api_key.api_key}
    flow_id = starter_project["id"]
    payload = {
        "output_type": "any",
    }
    response = client.post(f"/api/v1/run/{flow_id}", headers=headers, json=payload)
    assert response.status_code == status.HTTP_200_OK, response.text
    # Add more assertions here to validate the response content
    json_response = response.json()
    assert "session_id" in json_response
    assert "outputs" in json_response
    outer_outputs = json_response["outputs"]
    assert len(outer_outputs) == 1
    outputs_dict = outer_outputs[0]
    assert len(outputs_dict) == 2
    assert "inputs" in outputs_dict
    assert "outputs" in outputs_dict
    assert outputs_dict.get("inputs") == {"input_value": ""}
    assert isinstance(outputs_dict.get("outputs"), list)
    assert len(outputs_dict.get("outputs")) == 1
    ids = [output.get("component_id") for output in outputs_dict.get("outputs")]
    assert all(["ChatOutput" in _id or "TextOutput" in _id for _id in ids]), ids
    display_names = [output.get("component_display_name") for output in outputs_dict.get("outputs")]
    assert all([name in display_names for name in ["Chat Output"]]), display_names
    inner_results = [output.get("results") for output in outputs_dict.get("outputs")]
    expected_keys = ["Record", "Message"]
    assert all([key in result for result in inner_results for key in expected_keys]), outputs_dict


def test_successful_run_with_output_type_debug(client, starter_project, created_api_key):
    # This one should return outputs for all components
    # Let's just check the amount of outputs(there should be 7)
    headers = {"x-api-key": created_api_key.api_key}
    flow_id = starter_project["id"]
    payload = {
        "output_type": "debug",
    }
    response = client.post(f"/api/v1/run/{flow_id}", headers=headers, json=payload)
    assert response.status_code == status.HTTP_200_OK, response.text
    # Add more assertions here to validate the response content
    json_response = response.json()
    assert "session_id" in json_response
    assert "outputs" in json_response
    outer_outputs = json_response["outputs"]
    assert len(outer_outputs) == 1
    outputs_dict = outer_outputs[0]
    assert len(outputs_dict) == 2
    assert "inputs" in outputs_dict
    assert "outputs" in outputs_dict
    assert outputs_dict.get("inputs") == {"input_value": ""}
    assert isinstance(outputs_dict.get("outputs"), list)
    assert len(outputs_dict.get("outputs")) == 4


# To test input_type wel'l just set it with output_type debug and check if the value is correct
def test_successful_run_with_input_type_text(client, starter_project, created_api_key):
    headers = {"x-api-key": created_api_key.api_key}
    flow_id = starter_project["id"]
    payload = {
        "input_type": "text",
        "output_type": "debug",
        "input_value": "value1",
    }
    response = client.post(f"/api/v1/run/{flow_id}", headers=headers, json=payload)
    assert response.status_code == status.HTTP_200_OK, response.text
    # Add more assertions here to validate the response content
    json_response = response.json()
    assert "session_id" in json_response
    assert "outputs" in json_response
    outer_outputs = json_response["outputs"]
    assert len(outer_outputs) == 1
    outputs_dict = outer_outputs[0]
    assert len(outputs_dict) == 2
    assert "inputs" in outputs_dict
    assert "outputs" in outputs_dict
    assert outputs_dict.get("inputs") == {"input_value": "value1"}
    assert isinstance(outputs_dict.get("outputs"), list)
    assert len(outputs_dict.get("outputs")) == 4
    # Now we get all components that contain TextInput in the component_id
    text_input_outputs = [output for output in outputs_dict.get("outputs") if "TextInput" in output.get("component_id")]
    assert len(text_input_outputs) == 0
    # Now we check if the input_value is correct
    assert all([output.get("results") == "value1" for output in text_input_outputs]), text_input_outputs


# Now do the same for "chat" input type
def test_successful_run_with_input_type_chat(client, starter_project, created_api_key):
    headers = {"x-api-key": created_api_key.api_key}
    flow_id = starter_project["id"]
    payload = {
        "input_type": "chat",
        "output_type": "debug",
        "input_value": "value1",
    }
    response = client.post(f"/api/v1/run/{flow_id}", headers=headers, json=payload)
    assert response.status_code == status.HTTP_200_OK, response.text
    # Add more assertions here to validate the response content
    json_response = response.json()
    assert "session_id" in json_response
    assert "outputs" in json_response
    outer_outputs = json_response["outputs"]
    assert len(outer_outputs) == 1
    outputs_dict = outer_outputs[0]
    assert len(outputs_dict) == 2
    assert "inputs" in outputs_dict
    assert "outputs" in outputs_dict
    assert outputs_dict.get("inputs") == {"input_value": "value1"}
    assert isinstance(outputs_dict.get("outputs"), list)
    assert len(outputs_dict.get("outputs")) == 4
    # Now we get all components that contain TextInput in the component_id
    chat_input_outputs = [output for output in outputs_dict.get("outputs") if "ChatInput" in output.get("component_id")]
    assert len(chat_input_outputs) == 1
    # Now we check if the input_value is correct
    assert all(
        [output.get("results").get("Message").get("result") == "value1" for output in chat_input_outputs]
    ), chat_input_outputs


def test_successful_run_with_input_type_any(client, starter_project, created_api_key):
    headers = {"x-api-key": created_api_key.api_key}
    flow_id = starter_project["id"]
    payload = {
        "input_type": "any",
        "output_type": "debug",
        "input_value": "value1",
    }
    response = client.post(f"/api/v1/run/{flow_id}", headers=headers, json=payload)
    assert response.status_code == status.HTTP_200_OK, response.text
    # Add more assertions here to validate the response content
    json_response = response.json()
    assert "session_id" in json_response
    assert "outputs" in json_response
    outer_outputs = json_response["outputs"]
    assert len(outer_outputs) == 1
    outputs_dict = outer_outputs[0]
    assert len(outputs_dict) == 2
    assert "inputs" in outputs_dict
    assert "outputs" in outputs_dict
    assert outputs_dict.get("inputs") == {"input_value": "value1"}
    assert isinstance(outputs_dict.get("outputs"), list)
    assert len(outputs_dict.get("outputs")) == 4
    # Now we get all components that contain TextInput or ChatInput in the component_id
    any_input_outputs = [
        output
        for output in outputs_dict.get("outputs")
        if "TextInput" in output.get("component_id") or "ChatInput" in output.get("component_id")
    ]
    assert len(any_input_outputs) == 1
    # Now we check if the input_value is correct
    assert all(
        [output.get("results").get("Message").get("result") == "value1" for output in any_input_outputs]
    ), any_input_outputs


@pytest.mark.api_key_required
def test_run_with_inputs_and_outputs(client, starter_project, created_api_key):
    headers = {"x-api-key": created_api_key.api_key}
    flow_id = starter_project["id"]
    payload = {
        "input_value": "value1",
        "input_type": "text",
        "output_type": "text",
        "tweaks": {"parameter_name": "value"},
        "stream": False,
    }
    response = client.post(f"/api/v1/run/{flow_id}", json=payload, headers=headers)
    assert response.status_code == status.HTTP_200_OK, response.text
    # Validate the response structure and content


def test_invalid_flow_id(client, created_api_key):
    headers = {"x-api-key": created_api_key.api_key}
    flow_id = "invalid-flow-id"
    response = client.post(f"/api/v1/run/{flow_id}", headers=headers)
    assert response.status_code == status.HTTP_404_NOT_FOUND, response.text
    headers = {"x-api-key": created_api_key.api_key}
    flow_id = UUID(int=0)
    response = client.post(f"/api/v1/run/{flow_id}", headers=headers)
    assert response.status_code == status.HTTP_404_NOT_FOUND, response.text
    # Check if the error detail is as expected


@pytest.mark.api_key_required
def test_run_flow_with_caching_success(client: TestClient, starter_project, created_api_key):
    flow_id = starter_project["id"]
    headers = {"x-api-key": created_api_key.api_key}
    payload = {
        "input_value": "value1",
        "input_type": "text",
        "output_type": "text",
        "tweaks": {"parameter_name": "value"},
        "stream": False,
    }
    response = client.post(f"/api/v1/run/{flow_id}", json=payload, headers=headers)
    assert response.status_code == status.HTTP_200_OK
    data = response.json()
    assert "outputs" in data
    assert "session_id" in data


@pytest.mark.api_key_required
def test_run_flow_with_caching_invalid_flow_id(client: TestClient, created_api_key):
    invalid_flow_id = uuid4()
    headers = {"x-api-key": created_api_key.api_key}
    payload = {"input_value": "", "input_type": "text", "output_type": "text", "tweaks": {}, "stream": False}
    response = client.post(f"/api/v1/run/{invalid_flow_id}", json=payload, headers=headers)
    assert response.status_code == status.HTTP_404_NOT_FOUND
    data = response.json()
    assert "detail" in data
    assert f"Flow identifier {invalid_flow_id} not found" in data["detail"]


@pytest.mark.api_key_required
def test_run_flow_with_caching_invalid_input_format(client: TestClient, starter_project, created_api_key):
    flow_id = starter_project["id"]
    headers = {"x-api-key": created_api_key.api_key}
    payload = {"input_value": {"key": "value"}, "input_type": "text", "output_type": "text", "tweaks": {}}
    response = client.post(f"/api/v1/run/{flow_id}", json=payload, headers=headers)
    assert response.status_code == status.HTTP_422_UNPROCESSABLE_ENTITY


@pytest.mark.api_key_required
def test_run_flow_with_session_id(client, starter_project, created_api_key):
    headers = {"x-api-key": created_api_key.api_key}
    flow_id = starter_project["id"]
    payload = {
        "input_value": "value1",
        "input_type": "text",
        "output_type": "text",
        "session_id": "test-session-id",
    }
    response = client.post(f"/api/v1/run/{flow_id}", json=payload, headers=headers)
    assert response.status_code == status.HTTP_404_NOT_FOUND
    data = response.json()
    assert {"detail": "Session test-session-id not found"} == data


def test_run_flow_with_invalid_session_id(client, starter_project, created_api_key):
    headers = {"x-api-key": created_api_key.api_key}
    flow_id = starter_project["id"]
    payload = {
        "input_value": "value1",
        "input_type": "text",
        "output_type": "text",
        "session_id": "invalid-session-id",
    }
    response = client.post(f"/api/v1/run/{flow_id}", json=payload, headers=headers)
    assert response.status_code == status.HTTP_404_NOT_FOUND
    data = response.json()
    assert "detail" in data
    assert f"Session {payload['session_id']} not found" in data["detail"]


@pytest.mark.api_key_required
def test_run_flow_with_invalid_tweaks(client, starter_project, created_api_key):
    headers = {"x-api-key": created_api_key.api_key}
    flow_id = starter_project["id"]
    payload = {
        "input_value": "value1",
        "input_type": "text",
        "output_type": "text",
        "tweaks": {"invalid_tweak": "value"},
    }
    response = client.post(f"/api/v1/run/{flow_id}", json=payload, headers=headers)
    assert response.status_code == status.HTTP_200_OK<|MERGE_RESOLUTION|>--- conflicted
+++ resolved
@@ -450,11 +450,7 @@
     output_results_has_results = all("results" in output.get("results") for output in outputs_dict.get("outputs"))
     inner_results = [output.get("results") for output in outputs_dict.get("outputs")]
 
-<<<<<<< HEAD
     assert all([result is not None for result in inner_results]), (outputs_dict, output_results_has_results)
-=======
-    assert all([result is not None for result in inner_results]), outputs_dict.get("outputs")
->>>>>>> 6716a90c
 
 
 def test_successful_run_with_output_type_text(client, starter_project, created_api_key):
