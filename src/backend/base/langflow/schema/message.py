--- conflicted
+++ resolved
@@ -25,7 +25,6 @@
 
 
 def _timestamp_to_str(timestamp: datetime | str) -> str:
-<<<<<<< HEAD
     if isinstance(timestamp, str):
         # Just check if the string is a valid datetime
         try:
@@ -34,11 +33,6 @@
         except ValueError:
             raise ValueError(f"Invalid timestamp: {timestamp}")
     return timestamp.strftime("%Y-%m-%d %H:%M:%S")
-=======
-    if isinstance(timestamp, datetime):
-        return timestamp.strftime("%Y-%m-%d %H:%M:%S")
-    return timestamp
->>>>>>> 32452d05
 
 
 class Message(Data):
