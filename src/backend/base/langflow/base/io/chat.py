--- conflicted
+++ resolved
@@ -96,7 +96,6 @@
         if session_id and isinstance(message, Message) and isinstance(message.text, str):
             messages = store_message(message, flow_id=self.graph.flow_id)
             self.status = messages
-<<<<<<< HEAD
             self._send_messages_events(messages)
 
         return message_text
@@ -109,7 +108,4 @@
     def _send_messages_events(self, messages):
         if hasattr(self, "_event_manager") and self._event_manager:
             for stored_message in messages:
-                self._event_manager.on_message(data=stored_message.data)
-=======
-        return message_text  # type: ignore[return-value]
->>>>>>> d223eccd
+                self._event_manager.on_message(data=stored_message.data)