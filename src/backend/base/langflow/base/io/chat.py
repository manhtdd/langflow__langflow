--- conflicted
+++ resolved
@@ -82,14 +82,9 @@
 
     def build_with_data(
         self,
-<<<<<<< HEAD
-        sender: str = "User",
-        sender_name: str = "User",
-=======
         *,
         sender: str | None = "User",
         sender_name: str | None = "User",
->>>>>>> cb3219f3
         input_value: str | Data | Message | None = None,
         files: list[str] | None = None,
         session_id: str | None = None,
