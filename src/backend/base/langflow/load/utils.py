from pathlib import Path

import httpx

from langflow.services.database.models.flow.model import FlowBase


class UploadError(Exception):
    """Raised when an error occurs during the upload process."""


def upload(file_path: str, host: str, flow_id: str):
    """
    Upload a file to Langflow and return the file path.

    Args:
        file_path (str): The path to the file to be uploaded.
        host (str): The host URL of Langflow.
        flow_id (UUID): The ID of the flow to which the file belongs.

    Returns:
        dict: A dictionary containing the file path.

    Raises:
        Exception: If an error occurs during the upload process.
    """
    try:
        url = f"{host}/api/v1/upload/{flow_id}"
        with Path(file_path).open("rb") as file:
            response = httpx.post(url, files={"file": file})
            if response.status_code in (httpx.codes.OK, httpx.codes.CREATED):
                return response.json()
    except Exception as e:
        msg = f"Error uploading file: {e}"
        raise UploadError(msg) from e
    else:
        msg = f"Error uploading file: {response.status_code}"
        raise UploadError(msg)


def upload_file(file_path: str, host: str, flow_id: str, components: list[str], tweaks: dict | None = None):
    """
    Upload a file to Langflow and return the file path.

    Args:
        file_path (str): The path to the file to be uploaded.
        host (str): The host URL of Langflow.
        port (int): The port number of Langflow.
        flow_id (UUID): The ID of the flow to which the file belongs.
        components (str): List of component IDs or names that need the file.
        tweaks (dict): A dictionary of tweaks to be applied to the file.

    Returns:
        dict: A dictionary containing the file path and any tweaks that were applied.

    Raises:
        Exception: If an error occurs during the upload process.
    """
    if not tweaks:
        tweaks = {}
    try:
        response = upload(file_path, host, flow_id)
        if response["file_path"]:
            for component in components:
                if isinstance(component, str):
                    tweaks[component] = {"path": response["file_path"]}
                else:
                    msg = f"Component ID or name must be a string. Got {type(component)}"
                    raise TypeError(msg)
            return tweaks
    except Exception as e:
        msg = f"Error uploading file: {e}"
        raise UploadError(msg) from e
    else:
        msg = "Error uploading file"
        raise UploadError(msg)


def get_flow(url: str, flow_id: str):
    """Get the details of a flow from Langflow.

    Args:
        url (str): The host URL of Langflow.
        port (int): The port number of Langflow.
        flow_id (UUID): The ID of the flow to retrieve.

    Returns:
        dict: A dictionary containing the details of the flow.

    Raises:
        Exception: If an error occurs during the retrieval process.
    """
    try:
        flow_url = f"{url}/api/v1/flows/{flow_id}"
        response = httpx.get(flow_url)
        if response.status_code == httpx.codes.OK:
            json_response = response.json()
            return FlowBase(**json_response).model_dump()
    except Exception as e:
        msg = f"Error retrieving flow: {e}"
<<<<<<< HEAD
        raise Exception(msg) from e


def replace_tweaks_with_env(tweaks: dict, env_vars: dict) -> dict:
    """Replace keys in the tweaks dictionary with their corresponding environment variable values.

    This function recursively traverses the tweaks dictionary and replaces any string keys
    with their values from the provided environment variables. If a key's value is a dictionary,
    the function will call itself to handle nested dictionaries.

    Args:
        tweaks (dict): A dictionary containing keys that may correspond to environment variable names.
        env_vars (dict): A dictionary of environment variables where keys are variable names
                         and values are their corresponding values.

    Returns:
        dict: The updated tweaks dictionary with keys replaced by their environment variable values.
    """
    for key, value in tweaks.items():
        if isinstance(value, dict):
            # Recursively replace in nested dictionaries
            tweaks[key] = replace_tweaks_with_env(value, env_vars)
        elif isinstance(value, str):
            env_value = env_vars.get(value)  # Get the value from the provided environment variables
            if env_value is not None:
                tweaks[key] = env_value
    return tweaks
=======
        raise UploadError(msg) from e
    else:
        msg = f"Error retrieving flow: {response.status_code}"
        raise UploadError(msg)
>>>>>>> 2adda780
<|MERGE_RESOLUTION|>--- conflicted
+++ resolved
@@ -98,7 +98,6 @@
             return FlowBase(**json_response).model_dump()
     except Exception as e:
         msg = f"Error retrieving flow: {e}"
-<<<<<<< HEAD
         raise Exception(msg) from e
 
 
@@ -125,10 +124,4 @@
             env_value = env_vars.get(value)  # Get the value from the provided environment variables
             if env_value is not None:
                 tweaks[key] = env_value
-    return tweaks
-=======
-        raise UploadError(msg) from e
-    else:
-        msg = f"Error retrieving flow: {response.status_code}"
-        raise UploadError(msg)
->>>>>>> 2adda780
+    return tweaks