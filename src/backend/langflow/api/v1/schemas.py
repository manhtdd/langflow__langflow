--- conflicted
+++ resolved
@@ -229,13 +229,8 @@
 
 class VertexBuildResponse(BaseModel):
     id: Optional[str] = None
-<<<<<<< HEAD
     inactivated_vertices: Optional[List[str]] = None
-    activated_layers: Optional[List[List[str]]] = None
-=======
     next_vertices_ids: Optional[List[str]] = None
-    inactive_vertices: Optional[List[str]] = None
->>>>>>> 763d9dee
     valid: bool
     params: Optional[str]
     """JSON string of the params."""
