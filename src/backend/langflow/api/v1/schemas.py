--- conflicted
+++ resolved
@@ -87,18 +87,17 @@
         return v
 
 
-<<<<<<< HEAD
 class FlowListCreate(BaseModel):
     flows: List[FlowCreate]
 
 
 class FlowListRead(BaseModel):
     flows: List[FlowRead]
-=======
+
+
 class InitResponse(BaseModel):
     flowId: str
 
 
 class BuiltResponse(BaseModel):
-    built: bool
->>>>>>> 8affac1f
+    built: bool