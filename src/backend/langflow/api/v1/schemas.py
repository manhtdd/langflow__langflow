--- conflicted
+++ resolved
@@ -204,7 +204,6 @@
     token_type: str
 
 
-<<<<<<< HEAD
 class VerticesOrderResponse(BaseModel):
     ids: List[List[str]]
 
@@ -228,7 +227,5 @@
 
 class VerticesBuiltResponse(BaseModel):
     vertices: List[VertexBuildResponse]
-=======
 class ApiKeyCreateRequest(BaseModel):
-    api_key: str
->>>>>>> b8698523
+    api_key: str