--- conflicted
+++ resolved
@@ -383,8 +383,7 @@
                 (left ? " left-6 " : " right-6 text-end ") +
                 (info !== "" ? " flex items-center " : "")
               }
-            >
-            </div>
+            ></div>
           </Handle>
           // </ShadTooltip>
         )}
@@ -393,59 +392,61 @@
             <span className="pointer-events-none z-50 ">{title}</span>
           </ShadTooltip>
         ) : (
-<<<<<<< HEAD
-          <span className="pointer-events-none z-50">{title}</span>
-=======
-          <span className="z-10 flex flex-wrap gap-2">
-            {title.map((t) => (
+          <span className="pointer-events-none z-10 flex flex-wrap gap-2">
+            {title.map((t) =>
               required ? (
-                  <ShadTooltip content="Required" styleClasses="text-red-500">
-                    {/* put div to avoid bug that does not display tooltip */}
-                    <div>
-                      <Badge
-                        variant="nonebg"
-                        size="md"
-                        className="font-normal"
-                        style={{
-                          backgroundColor:
-                            String((!left
-                              ? nodeColors[t] ?? nodeColors[types[t]]
-                              : nodeColors[types[data.type]] ?? nodeColors.unknown) + "35"),
-                        }}
-                      >
-                        {t} <span className="text-red-500 ml-1"> {required ? "*" : ""} </span>
-                      </Badge>
-                    </div>
-                  </ShadTooltip>
+                <ShadTooltip content="Required" styleClasses="text-red-500">
+                  {/* put div to avoid bug that does not display tooltip */}
+                  <div>
+                    <Badge
+                      variant="nonebg"
+                      size="md"
+                      className="font-normal"
+                      style={{
+                        backgroundColor: String(
+                          (!left
+                            ? nodeColors[t] ?? nodeColors[types[t]]
+                            : nodeColors[types[data.type]] ??
+                              nodeColors.unknown) + "35"
+                        ),
+                      }}
+                    >
+                      {t}{" "}
+                      <span className="ml-1 text-red-500">
+                        {" "}
+                        {required ? "*" : ""}{" "}
+                      </span>
+                    </Badge>
+                  </div>
+                </ShadTooltip>
               ) : (
                 <Badge
                   variant="nonebg"
                   size="md"
                   className="font-normal"
                   style={{
-                    backgroundColor:
-                      String((!left
+                    backgroundColor: String(
+                      (!left
                         ? nodeColors[t] ?? nodeColors[types[t]]
-                        : nodeColors[types[data.type]] ?? nodeColors.unknown) + "35"),
+                        : nodeColors[types[data.type]] ?? nodeColors.unknown) +
+                        "35"
+                    ),
                   }}
                 >
-                  {t} <span className="text-red-500"> {required ? "*" : ""} </span>
+                  {t}{" "}
+                  <span className="text-red-500"> {required ? "*" : ""} </span>
                 </Badge>
               )
-            ))}
+            )}
             {info !== "" && (
-                  <ShadTooltip content={infoHtml.current}>
-                    {/* put div to avoid bug that does not display tooltip */}
-                    <div>
-                      <IconComponent
-                        name="Info"
-                        className=" h-3 w-4"
-                      />
-                    </div>
-                  </ShadTooltip>
-                )}
+              <ShadTooltip content={infoHtml.current}>
+                {/* put div to avoid bug that does not display tooltip */}
+                <div>
+                  <IconComponent name="Info" className=" h-3 w-4" />
+                </div>
+              </ShadTooltip>
+            )}
           </span>
->>>>>>> dfb3a469
         )}
 
         {left === true &&
