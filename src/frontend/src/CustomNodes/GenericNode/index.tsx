--- conflicted
+++ resolved
@@ -1,31 +1,18 @@
-import {
-  classNames,
-  nodeColors,
-  nodeIcons,
-  toNormalCase,
-  toTitleCase,
-} from "../../utils";
+import { classNames, nodeColors, nodeIcons, toTitleCase } from "../../utils";
 import ParameterComponent from "./components/parameterComponent";
 import { typesContext } from "../../contexts/typesContext";
-import { useContext, useState, useEffect, useRef, Fragment } from "react";
+import { useContext, useState, useEffect, useRef } from "react";
 import { NodeDataType } from "../../types/flow";
 import { alertContext } from "../../contexts/alertContext";
 import { PopUpContext } from "../../contexts/popUpContext";
 import NodeModal from "../../modals/NodeModal";
-import { useCallback } from "react";
-import { TabsContext } from "../../contexts/tabsContext";
-import { debounce } from "../../utils";
 import Tooltip from "../../components/TooltipComponent";
 import { NodeToolbar } from "reactflow";
 import NodeToolbarComponent from "../../pages/FlowPage/components/nodeToolbarComponent";
 
 import ShadTooltip from "../../components/ShadTooltipComponent";
-<<<<<<< HEAD
-import { postValidateNode } from "../../controllers/API";
-=======
 import { useSSE } from "../../contexts/SSEContext";
 
->>>>>>> 8affac1f
 export default function GenericNode({
   data,
   selected,
@@ -36,43 +23,12 @@
   const { setErrorData } = useContext(alertContext);
   const showError = useRef(true);
   const { types, deleteNode } = useContext(typesContext);
-  const { openPopUp } = useContext(PopUpContext);
-  const { closePopUp } = useContext(PopUpContext);
+
+  const { closePopUp, openPopUp } = useContext(PopUpContext);
 
   const Icon = nodeIcons[data.type] || nodeIcons[types[data.type]];
   const [validationStatus, setValidationStatus] = useState(null);
   // State for outline color
-<<<<<<< HEAD
-  const [isValid, setIsValid] = useState(false);
-  const { reactFlowInstance } = useContext(typesContext);
-  const [params, setParams] = useState([]);
-
-  useEffect(() => {
-    if (reactFlowInstance) {
-      setParams(Object.values(reactFlowInstance.toObject()));
-    }
-  }, []);
-
-  const validateNode = useCallback(
-    debounce(async () => {
-      try {
-        const response = await postValidateNode(
-          data.id,
-          reactFlowInstance.toObject()
-        );
-
-        if (response.status === 200) {
-          let jsonResponseParsed = await JSON.parse(response.data);
-          setValidationStatus(jsonResponseParsed);
-        }
-      } catch (error) {
-        // console.error("Error validating node:", error);
-        setValidationStatus("error");
-      }
-    }, 1000), // Adjust the debounce delay (500ms) as needed
-    [reactFlowInstance, data.id]
-  );
-=======
   const { sseData } = useSSE();
 
   // useEffect(() => {
@@ -82,7 +38,6 @@
   // }, [save]);
 
   // New useEffect to watch for changes in sseData and update validation status
->>>>>>> 8affac1f
   useEffect(() => {
     const relevantData = sseData[data.id];
     if (relevantData) {
