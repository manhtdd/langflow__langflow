import { useContext, useEffect, useState } from "react";
import { NodeToolbar, useUpdateNodeInternals } from "reactflow";
import ShadTooltip from "../../components/ShadTooltipComponent";
import Tooltip from "../../components/TooltipComponent";
import IconComponent from "../../components/genericIconComponent";
import InputComponent from "../../components/inputComponent";
import { Textarea } from "../../components/ui/textarea";
<<<<<<< HEAD
import { alertContext } from "../../contexts/alertContext";
import { flowManagerContext } from "../../contexts/flowManagerContext";
=======
import { priorityFields } from "../../constants/constants";
import { useSSE } from "../../contexts/SSEContext";
import { alertContext } from "../../contexts/alertContext";
>>>>>>> b8698523
import { FlowsContext } from "../../contexts/flowsContext";
import { typesContext } from "../../contexts/typesContext";
import { undoRedoContext } from "../../contexts/undoRedoContext";
import NodeToolbarComponent from "../../pages/FlowPage/components/nodeToolbarComponent";
import { validationStatusType } from "../../types/components";
import { NodeDataType } from "../../types/flow";
<<<<<<< HEAD
import { buildVertices } from "../../utils/buildUtils";
import {
  cleanEdges,
  handleKeyDown,
  scapedJSONStringfy,
} from "../../utils/reactflowUtils";
import { nodeColors, nodeIconsLucide } from "../../utils/styleUtils";
import { classNames, getFieldTitle } from "../../utils/utils";
=======
import { handleKeyDown, scapedJSONStringfy } from "../../utils/reactflowUtils";
import { nodeColors, nodeIconsLucide } from "../../utils/styleUtils";
import { classNames, cn, getFieldTitle } from "../../utils/utils";
>>>>>>> b8698523
import ParameterComponent from "./components/parameterComponent";

export default function GenericNode({
  data,
  xPos,
  yPos,
  selected,
}: {
  data: NodeDataType;
  selected: boolean;
  xPos: number;
  yPos: number;
}): JSX.Element {
<<<<<<< HEAD
  const [data, setData] = useState(olddata);
  const { updateFlow, saveFlow, flows, selectedFlowId } =
=======
  const { updateFlow, flows, tabId, saveCurrentFlow } =
>>>>>>> b8698523
    useContext(FlowsContext);
  const updateNodeInternals = useUpdateNodeInternals();
  const { types } = useContext(typesContext);
  const { deleteNode, reactFlowInstance,buildFlow,flowPool } = useContext(flowManagerContext);
  const name = nodeIconsLucide[data.type] ? data.type : types[data.type];
  const [inputName, setInputName] = useState(false);
  const [nodeName, setNodeName] = useState(data.node!.display_name);
  const [inputDescription, setInputDescription] = useState(false);
  const [nodeDescription, setNodeDescription] = useState(
    data.node?.description!
  );
  const [validationStatus, setValidationStatus] =
    useState<validationStatusType | null>(null);
  const [handles, setHandles] = useState<boolean[] | []>([]);
  const [isPinned, setIsPinned] = useState<boolean>(data.node?.pinned ?? false);
  const { setErrorData, setSuccessData } = useContext(alertContext);
  let numberOfInputs: boolean[] = [];
  const { modalContextOpen } = useContext(alertContext);

  const { takeSnapshot } = useContext(undoRedoContext);

  useEffect(() => {
    if (JSON.stringify(olddata) !== JSON.stringify(data)) setData(olddata);
  }, [olddata]);

  function countHandles(): void {
    numberOfInputs = Object.keys(data.node!.template)
      .filter((templateField) => templateField.charAt(0) !== "_")
      .map((templateCamp) => {
        const { template } = data.node!;
        if (template[templateCamp].input_types) return true;
        if (!template[templateCamp].show) return false;
        switch (template[templateCamp].type) {
          case "str":
            return false;
          case "bool":
            return false;
          case "float":
            return false;
          case "code":
            return false;
          case "prompt":
            return false;
          case "file":
            return false;
          case "int":
            return false;
          default:
            return true;
        }
      });
    setHandles(numberOfInputs);
  }

  useEffect(() => {
    countHandles();
  }, [data, data.node]);

  useEffect(() => {
    data.node!.pinned = isPinned;
    setData(data);
  }, [isPinned]);

  // State for outline color
<<<<<<< HEAD
  useEffect(() => {
    olddata.node = data.node;
    let myFlow = flows.find((flow) => flow.id === selectedFlowId);
    if (reactFlowInstance && myFlow) {
      let flow = cloneDeep(myFlow);
      flow.data = reactFlowInstance.toObject();
      cleanEdges({
        flow: {
          edges: flow.data.edges,
          nodes: flow.data.nodes,
        },
        updateEdge: (edge) => {
          flow.data!.edges = edge;
          reactFlowInstance.setEdges(edge);
          updateNodeInternals(data.id);
        },
      });
      updateFlow(flow);
    }
    countHandles();
  }, [data]);
=======
  const { sseData, isBuilding } = useSSE();

  useEffect(() => {
    setNodeDescription(data.node!.description);
  }, [data.node!.description]);
>>>>>>> b8698523

  useEffect(() => {
    setNodeName(data.node!.display_name);
  }, [data.node!.display_name]);

  // New useEffect to watch for changes in sseData and update validation status
  useEffect(() => {
    const relevantData =flowPool[data.id] && flowPool[data.id]?.length > 0
    ? flowPool[data.id][flowPool[data.id].length - 1]:null;
    if (relevantData) {
      // Extract validation information from relevantData and update the validationStatus state
      setValidationStatus(relevantData);
    } else {
      setValidationStatus(null);
    }
<<<<<<< HEAD
  }, [flowPool, data.id]);
=======
  }, [sseData, data.id]);

  const showNode = data.showNode ?? true;

  const nameEditable = data.node?.flow || data.type === "CustomComponent";

>>>>>>> b8698523
  return (
    <>
      <NodeToolbar>
        <NodeToolbarComponent
          position={{ x: xPos, y: yPos }}
          data={data}
          deleteNode={(id) => {
            takeSnapshot();
            deleteNode(id);
            saveCurrentFlow();
          }}
          setShowNode={(show: boolean) => {
            data.showNode = show;
          }}
          numberOfHandles={handles}
          showNode={showNode}
        ></NodeToolbarComponent>
      </NodeToolbar>

      <div
        className={classNames(
          selected ? "border border-ring" : "border",
          showNode ? " w-96 rounded-lg" : " w-26 h-26 rounded-full",
          "generic-node-div"
        )}
      >
        {data.node?.beta && showNode && (
          <div className="beta-badge-wrapper">
            <div className="beta-badge-content">BETA</div>
          </div>
        )}
        <div>
          <div
            data-testid={"div-generic-node"}
            className={
              "generic-node-div-title " +
              (!showNode
                ? " relative h-24 w-24 rounded-full "
                : " justify-between rounded-t-lg ")
            }
          >
            <div
              className={
                "generic-node-title-arrangement rounded-full" +
                (!showNode && "justify-center")
              }
            >
              <IconComponent
                name={data.node?.flow ? "group_components" : name}
                className={
                  "generic-node-icon " +
                  (!showNode ? "absolute inset-x-6 h-12 w-12" : "")
                }
                iconColor={`${nodeColors[types[data.type]]}`}
              />
              {showNode && (
                <div className="generic-node-tooltip-div">
                  {nameEditable && inputName ? (
                    <div>
                      <InputComponent
                        onBlur={() => {
                          setInputName(false);
                          if (nodeName.trim() !== "") {
                            setNodeName(nodeName);
                            data.node!.display_name = nodeName;
                            updateNodeInternals(data.id);
                          } else {
                            setNodeName(data.node!.display_name);
                          }
                        }}
                        value={nodeName}
                        onChange={setNodeName}
                        password={false}
                        blurOnEnter={true}
                      />
                    </div>
                  ) : (
                    <ShadTooltip content={data.node?.display_name}>
                      <div
                        className="flex"
                        onDoubleClick={() => {
                          setInputName(true);
                          takeSnapshot();
                        }}
                      >
                        <div className="generic-node-tooltip-div pr-2 text-primary">
                          {data.node?.display_name}
                        </div>
                        {nameEditable && (
                          <IconComponent
                            name="Pencil"
                            className="h-4 w-4 text-ring"
                          />
                        )}
                      </div>
                    </ShadTooltip>
                  )}
                </div>
              )}
            </div>
            <div>
              {!showNode && (
                <>
                  {Object.keys(data.node!.template)
                    .filter((templateField) => templateField.charAt(0) !== "_")
                    .map(
                      (templateField: string, idx) =>
                        data.node!.template[templateField].show &&
                        !data.node!.template[templateField].advanced && (
                          <ParameterComponent
                            index={idx.toString()}
                            key={scapedJSONStringfy({
                              inputTypes:
                                data.node!.template[templateField].input_types,
                              type: data.node!.template[templateField].type,
                              id: data.id,
                              fieldName: templateField,
                              proxy: data.node!.template[templateField].proxy,
                            })}
                            data={data}
                            color={
                              nodeColors[
                                types[data.node?.template[templateField].type!]
                              ] ??
                              nodeColors[
                                data.node?.template[templateField].type!
                              ] ??
                              nodeColors.unknown
                            }
                            title={getFieldTitle(
                              data.node?.template!,
                              templateField
                            )}
                            info={data.node?.template[templateField].info}
                            name={templateField}
                            tooltipTitle={
                              data.node?.template[
                                templateField
                              ].input_types?.join("\n") ??
                              data.node?.template[templateField].type
                            }
                            required={
                              data.node!.template[templateField].required
                            }
                            id={{
                              inputTypes:
                                data.node!.template[templateField].input_types,
                              type: data.node!.template[templateField].type,
                              id: data.id,
                              fieldName: templateField,
                            }}
                            left={true}
                            type={data.node?.template[templateField].type}
                            optionalHandle={
                              data.node?.template[templateField].input_types
                            }
                            proxy={data.node?.template[templateField].proxy}
                            showNode={showNode}
                          />
                        )
                    )}
                  <ParameterComponent
                    key={scapedJSONStringfy({
                      baseClasses: data.node!.base_classes,
                      id: data.id,
                      dataType: data.type,
                    })}
                    data={data}
                    color={nodeColors[types[data.type]] ?? nodeColors.unknown}
                    title={
                      data.node?.output_types &&
                      data.node.output_types.length > 0
                        ? data.node.output_types.join("|")
                        : data.type
                    }
                    tooltipTitle={data.node?.base_classes.join("\n")}
                    id={{
                      baseClasses: data.node!.base_classes,
                      id: data.id,
                      dataType: data.type,
                    }}
                    type={data.node?.base_classes.join("|")}
                    left={false}
                    showNode={showNode}
                  />
                </>
              )}
            </div>

            {showNode && (
<<<<<<< HEAD
              <div
                className="round-button-div"
                onClick={() => setIsPinned(!isPinned)}
              >
                <IconComponent
                  name={isPinned ? "Pin" : "PinOff"}
                  className="mx-0.5 h-5 fill-build-trigger stroke-build-trigger stroke-1"
                />
              </div>
            )}
            {showNode && (
              <div className="round-button-div" onClick={()=>buildFlow(data.id)}>
                <Tooltip
                  title={ !validationStatus ? (
                      <span className="flex">
                        Build{" "}
                        <IconComponent
                          name="Zap"
                          className="mx-0.5 h-5 fill-build-trigger stroke-build-trigger stroke-1"
                        />{" "}
                        flow to validate status.
                      </span>
                    ) : (
                      <div className="max-h-96 overflow-auto">
                        {typeof validationStatus.params === "string"
                          ? validationStatus.params
                              .split("\n")
                              .map((line: string, index: number) => (
                                <div key={index}>{line}</div>
                              ))
                          : ""}
                      </div>
                    )
                  }
                >
                  <div className="generic-node-status-position">
                    <IconComponent
                      name={"PlayCircle"}
                      className=" h-5 stroke-build-trigger stroke-1"
                    />
                  </div>
                </Tooltip>
=======
              <div className="round-button-div">
                <div>
                  <Tooltip
                    title={
                      isBuilding ? (
                        <span>Building...</span>
                      ) : !validationStatus ? (
                        <span className="flex">
                          Build{" "}
                          <IconComponent
                            name="Zap"
                            className="mx-0.5 h-5 fill-build-trigger stroke-build-trigger stroke-1"
                          />{" "}
                          flow to validate status.
                        </span>
                      ) : (
                        <div className="max-h-96 overflow-auto">
                          {typeof validationStatus.params === "string"
                            ? `Duration: ${validationStatus.duration}\n${validationStatus.params}`
                                .split("\n")
                                .map((line, index) => (
                                  <div key={index}>{line}</div>
                                ))
                            : ""}
                        </div>
                      )
                    }
                  >
                    <div className="generic-node-status-position">
                      <div
                        className={classNames(
                          validationStatus && validationStatus.valid
                            ? "green-status"
                            : "status-build-animation",
                          "status-div"
                        )}
                      ></div>
                      <div
                        className={classNames(
                          validationStatus && !validationStatus.valid
                            ? "red-status"
                            : "status-build-animation",
                          "status-div"
                        )}
                      ></div>
                      <div
                        className={classNames(
                          !validationStatus || isBuilding
                            ? "yellow-status"
                            : "status-build-animation",
                          "status-div"
                        )}
                      ></div>
                    </div>
                  </Tooltip>
                </div>
>>>>>>> b8698523
              </div>
            )}
          </div>
        </div>

        {showNode && (
          <div
            className={
              showNode
                ? data.node?.description === "" && !nameEditable
                  ? "pb-5"
                  : "py-5"
                : ""
            }
          >
            <div className="generic-node-desc">
              {showNode && nameEditable && inputDescription ? (
                <Textarea
                  autoFocus
                  onBlur={() => {
                    setInputDescription(false);
                    setNodeDescription(nodeDescription);
                    data.node!.description = nodeDescription;
                    updateNodeInternals(data.id);
                  }}
                  value={nodeDescription}
                  onChange={(e) => setNodeDescription(e.target.value)}
                  onKeyDown={(e) => {
                    handleKeyDown(e, nodeDescription, "");
                    if (
                      e.key === "Enter" &&
                      e.shiftKey === false &&
                      e.ctrlKey === false &&
                      e.altKey === false
                    ) {
                      setInputDescription(false);
                      setNodeDescription(nodeDescription);
                      data.node!.description = nodeDescription;
                      updateNodeInternals(data.id);
                    }
                  }}
                />
              ) : (
                <div
                  className={cn(
                    "generic-node-desc-text truncate-multiline word-break-break-word",
                    (data.node?.description === "" ||
                      !data.node?.description) &&
                      nameEditable
                      ? "font-light italic"
                      : ""
                  )}
                  onDoubleClick={() => {
                    setInputDescription(true);
                    takeSnapshot();
                  }}
                >
                  {(data.node?.description === "" || !data.node?.description) &&
                  nameEditable
                    ? "Double Click to Edit Description"
                    : data.node?.description}
                </div>
              )}
            </div>
            <>
              {Object.keys(data.node!.template)
                .filter((templateField) => templateField.charAt(0) !== "_")
                .sort((a, b) => {
                  if (priorityFields.has(a.toLowerCase())) {
                    return -1;
                  } else if (priorityFields.has(b.toLowerCase())) {
                    return 1;
                  } else {
                    return a.localeCompare(b);
                  }
                })
                .map((templateField: string, idx) => (
                  <div key={idx}>
                    {data.node!.template[templateField].show &&
                    !data.node!.template[templateField].advanced ? (
                      <ParameterComponent
                        index={idx.toString()}
                        key={scapedJSONStringfy({
                          inputTypes:
                            data.node!.template[templateField].input_types,
                          type: data.node!.template[templateField].type,
                          id: data.id,
                          fieldName: templateField,
                          proxy: data.node!.template[templateField].proxy,
                        })}
                        data={data}
                        color={
                          nodeColors[
                            data.node?.template[templateField].type!
                          ] ??
                          nodeColors[
                            types[data.node?.template[templateField].type!]
                          ] ??
                          nodeColors.unknown
                        }
                        title={getFieldTitle(
                          data.node?.template!,
                          templateField
                        )}
                        info={data.node?.template[templateField].info}
                        name={templateField}
                        tooltipTitle={
                          data.node?.template[templateField].input_types?.join(
                            "\n"
                          ) ?? data.node?.template[templateField].type
                        }
                        required={data.node!.template[templateField].required}
                        id={{
                          inputTypes:
                            data.node!.template[templateField].input_types,
                          type: data.node!.template[templateField].type,
                          id: data.id,
                          fieldName: templateField,
                        }}
                        left={true}
                        type={data.node?.template[templateField].type}
                        optionalHandle={
                          data.node?.template[templateField].input_types
                        }
                        proxy={data.node?.template[templateField].proxy}
                        showNode={showNode}
                      />
                    ) : (
                      <></>
                    )}
                  </div>
                ))}
              <div
                className={classNames(
                  Object.keys(data.node!.template).length < 1 ? "hidden" : "",
                  "flex-max-width justify-center"
                )}
              >
                {" "}
              </div>
              {data.node!.base_classes.length > 0 && (
                <ParameterComponent
                  key={scapedJSONStringfy({
                    baseClasses: data.node!.base_classes,
                    id: data.id,
                    dataType: data.type,
                  })}
                  data={data}
                  color={
                    (data.node?.output_types &&
                    data.node.output_types.length > 0
                      ? nodeColors[data.node.output_types[0]] ??
                        nodeColors[types[data.node.output_types[0]]]
                      : nodeColors[types[data.type]]) ?? nodeColors.unknown
                  }
                  title={
                    data.node?.output_types && data.node.output_types.length > 0
                      ? data.node.output_types.join("|")
                      : data.type
                  }
                  tooltipTitle={data.node?.base_classes.join("\n")}
                  id={{
                    baseClasses: data.node!.base_classes,
                    id: data.id,
                    dataType: data.type,
                  }}
                  type={data.node?.base_classes.join("|")}
                  left={false}
                  showNode={showNode}
                />
              )}
            </>
          </div>
        )}
      </div>
    </>
  );
}<|MERGE_RESOLUTION|>--- conflicted
+++ resolved
@@ -5,21 +5,17 @@
 import IconComponent from "../../components/genericIconComponent";
 import InputComponent from "../../components/inputComponent";
 import { Textarea } from "../../components/ui/textarea";
-<<<<<<< HEAD
 import { alertContext } from "../../contexts/alertContext";
 import { flowManagerContext } from "../../contexts/flowManagerContext";
-=======
 import { priorityFields } from "../../constants/constants";
 import { useSSE } from "../../contexts/SSEContext";
 import { alertContext } from "../../contexts/alertContext";
->>>>>>> b8698523
 import { FlowsContext } from "../../contexts/flowsContext";
 import { typesContext } from "../../contexts/typesContext";
 import { undoRedoContext } from "../../contexts/undoRedoContext";
 import NodeToolbarComponent from "../../pages/FlowPage/components/nodeToolbarComponent";
 import { validationStatusType } from "../../types/components";
 import { NodeDataType } from "../../types/flow";
-<<<<<<< HEAD
 import { buildVertices } from "../../utils/buildUtils";
 import {
   cleanEdges,
@@ -28,11 +24,9 @@
 } from "../../utils/reactflowUtils";
 import { nodeColors, nodeIconsLucide } from "../../utils/styleUtils";
 import { classNames, getFieldTitle } from "../../utils/utils";
-=======
 import { handleKeyDown, scapedJSONStringfy } from "../../utils/reactflowUtils";
 import { nodeColors, nodeIconsLucide } from "../../utils/styleUtils";
 import { classNames, cn, getFieldTitle } from "../../utils/utils";
->>>>>>> b8698523
 import ParameterComponent from "./components/parameterComponent";
 
 export default function GenericNode({
@@ -46,12 +40,7 @@
   xPos: number;
   yPos: number;
 }): JSX.Element {
-<<<<<<< HEAD
-  const [data, setData] = useState(olddata);
-  const { updateFlow, saveFlow, flows, selectedFlowId } =
-=======
   const { updateFlow, flows, tabId, saveCurrentFlow } =
->>>>>>> b8698523
     useContext(FlowsContext);
   const updateNodeInternals = useUpdateNodeInternals();
   const { types } = useContext(typesContext);
@@ -116,35 +105,31 @@
   }, [isPinned]);
 
   // State for outline color
-<<<<<<< HEAD
-  useEffect(() => {
-    olddata.node = data.node;
-    let myFlow = flows.find((flow) => flow.id === selectedFlowId);
-    if (reactFlowInstance && myFlow) {
-      let flow = cloneDeep(myFlow);
-      flow.data = reactFlowInstance.toObject();
-      cleanEdges({
-        flow: {
-          edges: flow.data.edges,
-          nodes: flow.data.nodes,
-        },
-        updateEdge: (edge) => {
-          flow.data!.edges = edge;
-          reactFlowInstance.setEdges(edge);
-          updateNodeInternals(data.id);
-        },
-      });
-      updateFlow(flow);
-    }
-    countHandles();
-  }, [data]);
-=======
-  const { sseData, isBuilding } = useSSE();
+  // useEffect(() => {
+  //   olddata.node = data.node;
+  //   let myFlow = flows.find((flow) => flow.id === selectedFlowId);
+  //   if (reactFlowInstance && myFlow) {
+  //     let flow = cloneDeep(myFlow);
+  //     flow.data = reactFlowInstance.toObject();
+  //     cleanEdges({
+  //       flow: {
+  //         edges: flow.data.edges,
+  //         nodes: flow.data.nodes,
+  //       },
+  //       updateEdge: (edge) => {
+  //         flow.data!.edges = edge;
+  //         reactFlowInstance.setEdges(edge);
+  //         updateNodeInternals(data.id);
+  //       },
+  //     });
+  //     updateFlow(flow);
+  //   }
+  //   countHandles();
+  // }, [data]);
 
   useEffect(() => {
     setNodeDescription(data.node!.description);
   }, [data.node!.description]);
->>>>>>> b8698523
 
   useEffect(() => {
     setNodeName(data.node!.display_name);
@@ -160,16 +145,11 @@
     } else {
       setValidationStatus(null);
     }
-<<<<<<< HEAD
   }, [flowPool, data.id]);
-=======
-  }, [sseData, data.id]);
 
   const showNode = data.showNode ?? true;
 
   const nameEditable = data.node?.flow || data.type === "CustomComponent";
-
->>>>>>> b8698523
   return (
     <>
       <NodeToolbar>
@@ -360,7 +340,7 @@
             </div>
 
             {showNode && (
-<<<<<<< HEAD
+              <>
               <div
                 className="round-button-div"
                 onClick={() => setIsPinned(!isPinned)}
@@ -370,41 +350,7 @@
                   className="mx-0.5 h-5 fill-build-trigger stroke-build-trigger stroke-1"
                 />
               </div>
-            )}
-            {showNode && (
               <div className="round-button-div" onClick={()=>buildFlow(data.id)}>
-                <Tooltip
-                  title={ !validationStatus ? (
-                      <span className="flex">
-                        Build{" "}
-                        <IconComponent
-                          name="Zap"
-                          className="mx-0.5 h-5 fill-build-trigger stroke-build-trigger stroke-1"
-                        />{" "}
-                        flow to validate status.
-                      </span>
-                    ) : (
-                      <div className="max-h-96 overflow-auto">
-                        {typeof validationStatus.params === "string"
-                          ? validationStatus.params
-                              .split("\n")
-                              .map((line: string, index: number) => (
-                                <div key={index}>{line}</div>
-                              ))
-                          : ""}
-                      </div>
-                    )
-                  }
-                >
-                  <div className="generic-node-status-position">
-                    <IconComponent
-                      name={"PlayCircle"}
-                      className=" h-5 stroke-build-trigger stroke-1"
-                    />
-                  </div>
-                </Tooltip>
-=======
-              <div className="round-button-div">
                 <div>
                   <Tooltip
                     title={
@@ -460,8 +406,8 @@
                     </div>
                   </Tooltip>
                 </div>
->>>>>>> b8698523
               </div>
+              </>
             )}
           </div>
         </div>
