import { cloneDeep } from "lodash";
import { useContext, useEffect, useState } from "react";
import { useReactFlow, useUpdateNodeInternals } from "reactflow";
import ShadTooltip from "../../../../components/ShadTooltipComponent";
import IconComponent from "../../../../components/genericIconComponent";
import {
  Select,
  SelectContent,
  SelectItem,
  SelectTrigger,
} from "../../../../components/ui/select-custom";
<<<<<<< HEAD
import { flowManagerContext } from "../../../../contexts/flowManagerContext";
=======
import { FlowsContext } from "../../../../contexts/flowsContext";
import { StoreContext } from "../../../../contexts/storeContext";
import { undoRedoContext } from "../../../../contexts/undoRedoContext";
import ConfirmationModal from "../../../../modals/ConfirmationModal";
>>>>>>> b8698523
import EditNodeModal from "../../../../modals/EditNodeModal";
import ShareModal from "../../../../modals/shareModal";
import { nodeToolbarPropsType } from "../../../../types/components";
import { FlowType } from "../../../../types/flow";
import {
  createFlowComponent,
  downloadNode,
  expandGroupNode,
  updateFlowPosition,
} from "../../../../utils/reactflowUtils";
import { classNames } from "../../../../utils/utils";

export default function NodeToolbarComponent({
  data,
  deleteNode,
  position,
  setShowNode,
  numberOfHandles,
  showNode,
}: nodeToolbarPropsType): JSX.Element {
  const [nodeLength, setNodeLength] = useState(
    Object.keys(data.node!.template).filter(
      (templateField) =>
        templateField.charAt(0) !== "_" &&
        data.node?.template[templateField].show &&
        (data.node.template[templateField].type === "str" ||
          data.node.template[templateField].type === "bool" ||
          data.node.template[templateField].type === "float" ||
          data.node.template[templateField].type === "code" ||
          data.node.template[templateField].type === "prompt" ||
          data.node.template[templateField].type === "file" ||
          data.node.template[templateField].type === "Any" ||
          data.node.template[templateField].type === "int" ||
          data.node.template[templateField].type === "dict" ||
          data.node.template[templateField].type === "NestedDict")
    ).length
  );
  const updateNodeInternals = useUpdateNodeInternals();
  const { getNodeId } = useContext(FlowsContext);
  const { hasApiKey, validApiKey, hasStore } = useContext(StoreContext);

  function canMinimize() {
    let countHandles: number = 0;
    numberOfHandles.forEach((bool) => {
      if (bool) countHandles += 1;
    });
    if (countHandles > 1) return false;
    return true;
  }
  const isMinimal = canMinimize();
  const isGroup = data.node?.flow ? true : false;

<<<<<<< HEAD
=======
  const { paste, saveComponent, version, flows } = useContext(FlowsContext);
  const { takeSnapshot } = useContext(undoRedoContext);
>>>>>>> b8698523
  const reactFlowInstance = useReactFlow();
  const [showModalAdvanced, setShowModalAdvanced] = useState(false);
  const [showconfirmShare, setShowconfirmShare] = useState(false);
  const [selectedValue, setSelectedValue] = useState("");
<<<<<<< HEAD
  const { paste } = useContext(flowManagerContext);

  const handleSelectChange = (event) => {
    setSelectedValue(event);
    if (event.includes("advanced")) {
      return setShowModalAdvanced(true);
    }
    if (event.includes("show")) {
      setShowNode((prev) => !prev);
      updateNodeInternals(data.id);
    }
    if (event.includes("disabled")) {
      return;
    }
    if (event.includes("ungroup")) {
      updateFlowPosition(position, data.node?.flow!);
      expandGroupNode(data, reactFlowInstance);
=======
  const [showOverrideModal, setShowOverrideModal] = useState(false);

  const [flowComponent, setFlowComponent] = useState<FlowType>();

  const openInNewTab = (url) => {
    window.open(url, "_blank", "noreferrer");
  };

  useEffect(() => {
    setFlowComponent(createFlowComponent(cloneDeep(data), version));
  }, [
    data,
    data.node,
    data.node?.display_name,
    data.node?.description,
    data.node?.template,
    showModalAdvanced,
    showconfirmShare,
  ]);

  const handleSelectChange = (event) => {
    switch (event) {
      case "advanced":
        setShowModalAdvanced(true);
        break;
      case "show":
        takeSnapshot();
        setShowNode(data.showNode ?? true ? false : true);
        updateNodeInternals(data.id);
        break;
      case "Download":
        downloadNode(createFlowComponent(cloneDeep(data), version));
        break;
      case "SaveAll":
        saveComponent(cloneDeep(data), false);
        break;
      case "documentation":
        if (data.node?.documentation) openInNewTab(data.node?.documentation);
        break;
      case "disabled":
        break;
      case "ungroup":
        takeSnapshot();
        updateFlowPosition(position, data.node?.flow!);
        expandGroupNode(data, reactFlowInstance, getNodeId);
        break;
      case "override":
        setShowOverrideModal(true);
        break;
>>>>>>> b8698523
    }
  };

  const isSaved = flows.some((flow) =>
    Object.values(flow).includes(data.node?.display_name!)
  );

  return (
    <>
      <div className="w-26 h-10">
        <span className="isolate inline-flex rounded-md shadow-sm">
          <ShadTooltip content="Delete" side="top">
            <button
              className="relative inline-flex items-center rounded-l-md  bg-background px-2 py-2 text-foreground shadow-md ring-1 ring-inset ring-ring transition-all duration-500 ease-in-out hover:bg-muted focus:z-10"
              onClick={() => {
                deleteNode(data.id);
              }}
            >
              <IconComponent name="Trash2" className="h-4 w-4" />
            </button>
          </ShadTooltip>

          <ShadTooltip content="Duplicate" side="top">
            <button
              className={classNames(
                "relative -ml-px inline-flex items-center bg-background px-2 py-2 text-foreground shadow-md ring-1 ring-inset ring-ring  transition-all duration-500 ease-in-out hover:bg-muted focus:z-10"
              )}
              onClick={(event) => {
                event.preventDefault();
                paste(
                  {
                    nodes: [reactFlowInstance.getNode(data.id)],
                    edges: [],
                  },
                  {
                    x: 50,
                    y: 10,
                    paneX: reactFlowInstance.getNode(data.id)?.position.x,
                    paneY: reactFlowInstance.getNode(data.id)?.position.y,
                  }
                );
              }}
            >
              <IconComponent name="Copy" className="h-4 w-4" />
            </button>
          </ShadTooltip>
          {hasStore && (
            <ShadTooltip content="Share" side="top">
              <button
                className={classNames(
                  "relative -ml-px inline-flex items-center bg-background px-2 py-2 text-foreground shadow-md ring-1 ring-inset ring-ring  transition-all duration-500 ease-in-out hover:bg-muted focus:z-10",
                  !hasApiKey || !validApiKey ? " text-muted-foreground" : ""
                )}
                onClick={(event) => {
                  event.preventDefault();
                  if (hasApiKey || hasStore) setShowconfirmShare(true);
                }}
              >
                <IconComponent name="Share3" className="-m-1 h-6 w-6" />
              </button>
            </ShadTooltip>
          )}

          <Select onValueChange={handleSelectChange} value={selectedValue}>
            <ShadTooltip content="More" side="top">
              <SelectTrigger>
                <div>
                  <div
                    data-testid="more-options-modal"
                    className={classNames(
                      "relative -ml-px inline-flex h-8 w-[31px] items-center rounded-r-md bg-background text-foreground  shadow-md ring-1 ring-inset  ring-ring transition-all duration-500 ease-in-out hover:bg-muted focus:z-10"
                    )}
                  >
                    <IconComponent
                      name="MoreHorizontal"
                      className="relative left-2 h-4 w-4"
                    />
                  </div>
                </div>
              </SelectTrigger>
            </ShadTooltip>
            <SelectContent>
              {nodeLength > 0 && (
                <SelectItem value={nodeLength === 0 ? "disabled" : "advanced"}>
                  <div className="flex" data-testid="edit-button-modal">
                    <IconComponent
                      name="Settings2"
                      className="relative top-0.5 mr-2 h-4 w-4"
                    />{" "}
                    Edit{" "}
                  </div>{" "}
                </SelectItem>
              )}

              {isSaved ? (
                <SelectItem value={"override"}>
                  <div className="flex">
                    <IconComponent
                      name="SaveAll"
                      className="relative top-0.5 mr-2 h-4 w-4"
                    />{" "}
                    Save{" "}
                  </div>{" "}
                </SelectItem>
              ) : (
                <SelectItem value={"SaveAll"}>
                  <div className="flex">
                    <IconComponent
                      name="SaveAll"
                      className="relative top-0.5 mr-2 h-4 w-4"
                    />{" "}
                    Save{" "}
                  </div>{" "}
                </SelectItem>
              )}
              {!hasStore && (
                <SelectItem value={"Download"}>
                  <div className="flex">
                    <IconComponent
                      name="Download"
                      className="relative top-0.5 mr-2 h-4 w-4"
                    />{" "}
                    Download{" "}
                  </div>{" "}
                </SelectItem>
              )}
              <SelectItem
                value={"documentation"}
                disabled={data.node?.documentation === ""}
              >
                <div className="flex">
                  <IconComponent
                    name="FileText"
                    className="relative top-0.5 mr-2 h-4 w-4"
                  />{" "}
                  {data.node?.documentation === ""
                    ? "Coming Soon"
                    : "Documentation"}
                </div>{" "}
              </SelectItem>
              {isMinimal && (
                <SelectItem value={"show"}>
                  <div className="flex">
                    <IconComponent
                      name={showNode ? "Minimize2" : "Maximize2"}
                      className="relative top-0.5 mr-2 h-4 w-4"
                    />
                    {showNode ? "Minimize" : "Expand"}
                  </div>
                </SelectItem>
              )}
              {isGroup && (
                <SelectItem value="ungroup">
                  <div className="flex">
                    <IconComponent
                      name="Combine"
                      className="relative top-0.5 mr-2 h-4 w-4"
                    />{" "}
                    Ungroup{" "}
                  </div>
                </SelectItem>
              )}
            </SelectContent>
          </Select>

          <ConfirmationModal
            asChild
            open={showOverrideModal}
            title={`Replace`}
            cancelText="Create New"
            confirmationText="Replace"
            size={"x-small"}
            icon={"SaveAll"}
            index={6}
            onConfirm={(index, user) => {
              saveComponent(cloneDeep(data), true);
            }}
            onClose={setShowOverrideModal}
            onCancel={() => saveComponent(cloneDeep(data), false)}
          >
            <ConfirmationModal.Content>
              <span>
                It seems {data.node?.display_name} already exists. Do you want
                to replace it with the current or create a new one?
              </span>
            </ConfirmationModal.Content>
            <ConfirmationModal.Trigger>
              <></>
            </ConfirmationModal.Trigger>
          </ConfirmationModal>
          <EditNodeModal
            data={data}
            nodeLength={nodeLength}
            open={showModalAdvanced}
            setOpen={setShowModalAdvanced}
          />
          <ShareModal
            open={showconfirmShare}
            setOpen={setShowconfirmShare}
            is_component={true}
            component={flowComponent!}
          />
        </span>
      </div>
    </>
  );
}<|MERGE_RESOLUTION|>--- conflicted
+++ resolved
@@ -9,14 +9,11 @@
   SelectItem,
   SelectTrigger,
 } from "../../../../components/ui/select-custom";
-<<<<<<< HEAD
 import { flowManagerContext } from "../../../../contexts/flowManagerContext";
-=======
 import { FlowsContext } from "../../../../contexts/flowsContext";
 import { StoreContext } from "../../../../contexts/storeContext";
 import { undoRedoContext } from "../../../../contexts/undoRedoContext";
 import ConfirmationModal from "../../../../modals/ConfirmationModal";
->>>>>>> b8698523
 import EditNodeModal from "../../../../modals/EditNodeModal";
 import ShareModal from "../../../../modals/shareModal";
 import { nodeToolbarPropsType } from "../../../../types/components";
@@ -69,34 +66,12 @@
   const isMinimal = canMinimize();
   const isGroup = data.node?.flow ? true : false;
 
-<<<<<<< HEAD
-=======
   const { paste, saveComponent, version, flows } = useContext(FlowsContext);
   const { takeSnapshot } = useContext(undoRedoContext);
->>>>>>> b8698523
   const reactFlowInstance = useReactFlow();
   const [showModalAdvanced, setShowModalAdvanced] = useState(false);
   const [showconfirmShare, setShowconfirmShare] = useState(false);
   const [selectedValue, setSelectedValue] = useState("");
-<<<<<<< HEAD
-  const { paste } = useContext(flowManagerContext);
-
-  const handleSelectChange = (event) => {
-    setSelectedValue(event);
-    if (event.includes("advanced")) {
-      return setShowModalAdvanced(true);
-    }
-    if (event.includes("show")) {
-      setShowNode((prev) => !prev);
-      updateNodeInternals(data.id);
-    }
-    if (event.includes("disabled")) {
-      return;
-    }
-    if (event.includes("ungroup")) {
-      updateFlowPosition(position, data.node?.flow!);
-      expandGroupNode(data, reactFlowInstance);
-=======
   const [showOverrideModal, setShowOverrideModal] = useState(false);
 
   const [flowComponent, setFlowComponent] = useState<FlowType>();
@@ -146,7 +121,6 @@
       case "override":
         setShowOverrideModal(true);
         break;
->>>>>>> b8698523
     }
   };
 
