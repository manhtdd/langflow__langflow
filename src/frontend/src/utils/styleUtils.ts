import { AIMLIcon } from "@/icons/AIML";
import { DuckDuckGoIcon } from "@/icons/DuckDuckGo";
import Perplexity from "@/icons/Perplexity/Perplexity";
import { TavilyIcon } from "@/icons/Tavily";
import { UnstructuredIcon } from "@/icons/Unstructured";
import { AthenaIcon } from "@/icons/athena/index";
import { freezeAllIcon } from "@/icons/freezeAll";
import { GlobeOkIcon } from "@/icons/globe-ok";
import {
  AlertCircle,
  AlertTriangle,
  ArrowBigUp,
  ArrowLeft,
  ArrowRight,
  ArrowUpRight,
  ArrowUpToLine,
  Bell,
  Binary,
  Blocks,
  BookMarked,
  BookmarkPlus,
  Bot,
  BotMessageSquare,
  Boxes,
  Braces,
  BrainCircuit,
  Check,
  CheckCheck,
  CheckCircle2,
  ChevronDown,
  ChevronLeft,
  ChevronRight,
  ChevronRightSquare,
  ChevronUp,
  ChevronsDownUp,
  ChevronsLeft,
  ChevronsRight,
  ChevronsUpDown,
  ChevronsUpDownIcon,
  Circle,
  CircleCheckBig,
  CircleDot,
  CircleOff,
  Clipboard,
  Code,
  Code2,
  Combine,
  Command,
  Compass,
  Copy,
  CornerDownLeft,
  Cpu,
  CpuIcon,
  Database,
  Delete,
  Dot,
  Download,
  DownloadCloud,
  Edit,
  Ellipsis,
  Eraser,
  ExternalLink,
  Eye,
  EyeOff,
  File,
  FileClock,
  FileDown,
  FileSearch,
  FileSearch2,
  FileSliders,
  FileText,
  FileType2,
  FileUp,
  Filter,
  FlaskConical,
  FolderIcon,
  FolderPlus,
  FolderPlusIcon,
  FolderUp,
  FormInput,
  Forward,
  Gift,
  GitBranchPlus,
  GitFork,
  GithubIcon,
  Globe,
  Group,
  Hammer,
  Heart,
  HelpCircle,
  Home,
  Image,
  Info,
  Key,
  Keyboard,
  Laptop2,
  Layers,
  LayoutPanelTop,
  Link,
  Link2,
  ListFilter,
  ListOrdered,
  Loader2,
  Lock,
  LogIn,
  LogOut,
  LucideSend,
  Maximize2,
  Menu,
  MessageCircle,
  MessageSquare,
  MessageSquareMore,
  MessagesSquare,
  Minimize2,
  Minus,
  MoonIcon,
  MoreHorizontal,
  Network,
  OptionIcon,
  Package2,
  Palette,
  PanelLeftClose,
  PanelLeftOpen,
  Paperclip,
  PaperclipIcon,
  Pencil,
  PencilLine,
  Pin,
  Plane,
  Play,
  Plus,
  PlusCircle,
  PlusSquare,
  PocketKnife,
  Redo,
  RefreshCcw,
  RefreshCcwDot,
  Repeat,
  RotateCcw,
  Save,
  SaveAll,
  Scan,
  ScanEye,
  Scissors,
  ScreenShare,
  Scroll,
  ScrollText,
  Search,
  Settings,
  Settings2,
  Share,
  Share2,
  Shield,
  Sliders,
  SlidersHorizontal,
  Snowflake,
  Sparkles,
  Square,
  SquarePen,
  SquarePlay,
  StickyNote,
  Store,
  SunIcon,
  Table,
  TerminalIcon,
  TerminalSquare,
  TextCursorInput,
  TextSearch,
  ToyBrick,
  Trash2,
  Type,
  Undo,
  Ungroup,
  Unplug,
  Upload,
  User,
  UserCog2,
  UserMinus2,
  UserPlus2,
  Users,
  Users2,
  Variable,
  Wand2,
  Workflow,
  Wrench,
  X,
  XCircle,
  Zap,
} from "lucide-react";
import { FaApple, FaDiscord, FaGithub } from "react-icons/fa";
import { AWSIcon } from "../icons/AWS";
import { AirbyteIcon } from "../icons/Airbyte";
import { AnthropicIcon } from "../icons/Anthropic";
import { AssemblyAIIcon } from "../icons/AssemblyAI";
import { AstraDBIcon } from "../icons/AstraDB";
import { AzureIcon } from "../icons/Azure";
import { BingIcon } from "../icons/Bing";
import { BotMessageSquareIcon } from "../icons/BotMessageSquare";
import { CassandraIcon } from "../icons/Cassandra";
import { ChromaIcon } from "../icons/ChromaIcon";
import { ClickhouseIcon } from "../icons/Clickhouse";
import { CohereIcon } from "../icons/Cohere";
import { ComposioIcon } from "../icons/Composio";
import { ConfluenceIcon } from "../icons/Confluence";
import { CouchbaseIcon } from "../icons/Couchbase";
import { CrewAiIcon } from "../icons/CrewAI";
import { ElasticsearchIcon } from "../icons/ElasticsearchStore";
import { EvernoteIcon } from "../icons/Evernote";
import { FBIcon } from "../icons/FacebookMessenger";
import { FirecrawlIcon } from "../icons/Firecrawl";
import { GitBookIcon } from "../icons/GitBook";
import { GitLoaderIcon } from "../icons/GitLoader";
import { GoogleIcon } from "../icons/Google";
import { GoogleGenerativeAIIcon } from "../icons/GoogleGenerativeAI";
import {
  GradientInfinity,
  GradientSave,
  GradientUngroup,
} from "../icons/GradientSparkles";
import { GroqIcon } from "../icons/Groq";
import { HCDIcon } from "../icons/HCD";
import { HuggingFaceIcon } from "../icons/HuggingFace";
import { IFixIcon } from "../icons/IFixIt";
import { LangChainIcon } from "../icons/LangChain";
import { MaritalkIcon } from "../icons/Maritalk";
import { MetaIcon } from "../icons/Meta";
import { MidjourneyIcon } from "../icons/Midjorney";
import { MongoDBIcon } from "../icons/MongoDB";
import { NotionIcon } from "../icons/Notion";
import { NvidiaIcon } from "../icons/Nvidia";
import { OllamaIcon } from "../icons/Ollama";
import { OpenAiIcon } from "../icons/OpenAi";
import { OpenSearch } from "../icons/OpenSearch";
import { PineconeIcon } from "../icons/Pinecone";
import { PostgresIcon } from "../icons/Postgres";
import { PythonIcon } from "../icons/Python";
import { QDrantIcon } from "../icons/QDrant";
import { QianFanChatIcon } from "../icons/QianFanChat";
import { RedisIcon } from "../icons/Redis";
import { SearxIcon } from "../icons/Searx";
import { ShareIcon } from "../icons/Share";
import { Share2Icon } from "../icons/Share2";
import SvgSlackIcon from "../icons/Slack/SlackIcon";
import { SpiderIcon } from "../icons/Spider";
import { Streamlit } from "../icons/Streamlit";
import { UpstashSvgIcon } from "../icons/Upstash";
import { VectaraIcon } from "../icons/VectaraIcon";
import { VertexAIIcon } from "../icons/VertexAI";
import { WeaviateIcon } from "../icons/Weaviate";
import SvgWikipedia from "../icons/Wikipedia/Wikipedia";
import SvgWolfram from "../icons/Wolfram/Wolfram";
import { HackerNewsIcon } from "../icons/hackerNews";
import { MistralIcon } from "../icons/mistral";
import { SupabaseIcon } from "../icons/supabase";
import { iconsType } from "../types/components";

export const gradients = [
  "bg-gradient-to-br from-gray-800 via-rose-700 to-violet-900",
  "bg-gradient-to-br from-green-200 via-green-300 to-blue-500",
  "bg-gradient-to-br from-yellow-200 via-yellow-400 to-yellow-700",
  "bg-gradient-to-br from-green-200 via-green-400 to-purple-700",
  "bg-gradient-to-br from-blue-100 via-blue-300 to-blue-500",
  "bg-gradient-to-br from-purple-400 to-yellow-400",
  "bg-gradient-to-br from-red-800 via-yellow-600 to-yellow-500",
  "bg-gradient-to-br from-blue-300 via-green-200 to-yellow-300",
  "bg-gradient-to-br from-blue-700 via-blue-800 to-gray-900",
  "bg-gradient-to-br from-green-300 to-purple-400",
  "bg-gradient-to-br from-yellow-200 via-pink-200 to-pink-400",
  "bg-gradient-to-br from-green-500 to-green-700",
  "bg-gradient-to-br from-rose-400 via-fuchsia-500 to-indigo-500",
  "bg-gradient-to-br from-sky-400 to-blue-500",
  "bg-gradient-to-br from-green-200 via-green-400 to-green-500",
  "bg-gradient-to-br from-red-400 via-gray-300 to-blue-500",
  "bg-gradient-to-br from-gray-900 to-gray-600 bg-gradient-to-r",
  "bg-gradient-to-br from-rose-500 via-red-400 to-red-500",
  "bg-gradient-to-br from-fuchsia-600 to-pink-600",
  "bg-gradient-to-br from-emerald-500 to-lime-600",
  "bg-gradient-to-br from-rose-500 to-indigo-700",
  "bg-gradient-to-br bg-gradient-to-tr from-violet-500 to-orange-300",
  "bg-gradient-to-br from-gray-900 via-purple-900 to-violet-600",
  "bg-gradient-to-br from-yellow-200 via-red-500 to-fuchsia-500",
  "bg-gradient-to-br from-sky-400 to-indigo-900",
  "bg-gradient-to-br from-amber-200 via-violet-600 to-sky-900",
  "bg-gradient-to-br from-amber-700 via-orange-300 to-rose-800",
  "bg-gradient-to-br from-gray-300 via-fuchsia-600 to-orange-600",
  "bg-gradient-to-br from-fuchsia-500 via-red-600 to-orange-400",
  "bg-gradient-to-br from-sky-400 via-rose-400 to-lime-400",
  "bg-gradient-to-br from-lime-600 via-yellow-300 to-red-600",
];

export const nodeColors: { [char: string]: string } = {
  inputs: "#10B981",
  outputs: "#AA2411",
  data: "#198BF6",
  prompts: "#4367BF",
  models: "#ab11ab",
  model_specs: "#6344BE",
  chains: "#FE7500",
  list: "#9AAE42",
  agents: "#903BBE",
  tools: "#00fbfc",
  memories: "#F5B85A",
  saved_components: "#a5B85A",
  advanced: "#000000",
  chat: "#198BF6",
  thought: "#272541",
  embeddings: "#42BAA7",
  documentloaders: "#7AAE42",
  vectorstores: "#AA8742",
  vectorsearch: "#AA8742",
  textsplitters: "#B47CB5",
  toolkits: "#DB2C2C",
  wrappers: "#E6277A",
  notion: "#000000",
  Notion: "#000000",
  AssemblyAI: "#213ED7",
  assemblyai: "#213ED7",
  helpers: "#31A3CC",
  prototypes: "#E6277A",
  astra_assistants: "#272541",
  langchain_utilities: "#31A3CC",
  output_parsers: "#E6A627",
  // custom_components: "#ab11ab",
  retrievers: "#e6b25a",
  //
  str: "#4F46E5",
  Text: "#4F46E5",
  unknown: "#9CA3AF",
  Document: "#65a30d",
  Data: "#dc2626",
  Message: "#4f46e5",
  Prompt: "#7c3aed",
  Embeddings: "#10b981",
  BaseLanguageModel: "#c026d3",
  LanguageModel: "#c026d3",
  Agent: "#903BBE",
  Tool: "#00fbfc",
};

export const nodeNames: { [char: string]: string } = {
  inputs: "Inputs",
  outputs: "Outputs",
  data: "Data",
  prompts: "Prompts",
  models: "Models",
  notion: "Notion",
  Notion: "Notion",
  AssemblyAI: "AssemblyAI",
  assemblyai: "AssemblyAI",
  model_specs: "Model Specs",
  chains: "Chains",
  agents: "Agents",
  tools: "Tools",
  memories: "Memories",
  saved_components: "Saved",
  advanced: "Advanced",
  chat: "Chat",
  embeddings: "Embeddings",
  documentloaders: "Loaders",
  vectorstores: "Vector Stores",
  vectorsearch: "Vector Search",
  toolkits: "Toolkits",
  wrappers: "Wrappers",
  textsplitters: "Text Splitters",
  retrievers: "Retrievers",
  helpers: "Helpers",
  prototypes: "Prototypes",
  astra_assistants: "Astra Assistants",
  langchain_utilities: "Utilities",
  output_parsers: "Output Parsers",
  custom_components: "Custom",
  link_extractors: "Link Extractors",
  unknown: "Other",
};

export const categoryIcons = {
  saved_components: GradientSave,
  inputs: Download,
  outputs: Upload,
  prompts: TerminalSquare,
  data: Database,
  models: BrainCircuit,
  helpers: Wand2,
  vectorstores: Layers,
  embeddings: Binary,
  agents: Bot,
  astra_assistants: Sparkles,
  chains: Link,
  documentloaders: Paperclip,
  langchain_utilities: PocketKnife,
  link_extractors: Link2,
  memories: Cpu,
  output_parsers: Compass,
  prototypes: FlaskConical,
  retrievers: FileSearch,
  textsplitters: Scissors,
  toolkits: Package2,
  tools: Hammer,
  custom: Edit,
  custom_components: GradientInfinity,
};

export const nodeIconsLucide: iconsType = {
  //Category Icons
  inputs: Download,
  outputs: Upload,
  prompts: TerminalSquare,
  data: Database,
  models: BrainCircuit,
  helpers: Wand2,
  vectorstores: Layers,
  embeddings: Binary,
  agents: Bot,
  astra_assistants: Sparkles,
  chains: Link,
  documentloaders: Paperclip,
  langchain_utilities: PocketKnife,
  link_extractors: Link2,
  memories: Cpu,
  output_parsers: Compass,
  prototypes: FlaskConical,
  retrievers: FileSearch,
  textsplitters: Scissors,
  toolkits: Package2,
  tools: Hammer,
  custom_components: GradientInfinity,
  ChatInput: MessagesSquare,
  ChatOutput: MessagesSquare,
  //Integration Icons
  Notify: Bell,
  ListFlows: Group,
  ClearMessageHistory: FileClock,
  Python: PythonIcon,
  AzureChatOpenAi: AzureIcon,
  Ollama: OllamaIcon,
  ChatOllama: OllamaIcon,
  AzureOpenAiEmbeddings: AzureIcon,
  Azure: AzureIcon,
  OllamaEmbeddings: OllamaIcon,
  ChatOllamaModel: OllamaIcon,
  FAISS: MetaIcon,
  Maritalk: MaritalkIcon,
  FaissSearch: MetaIcon,
  LangChain: LangChainIcon,
  AzureOpenAiModel: AzureIcon,
  Redis: RedisIcon,
  RedisSearch: RedisIcon,
  PostgresChatMessageHistory: PostgresIcon,
  BaiduQianfan: QianFanChatIcon,
  Vectara: VectaraIcon,
  ArrowUpToLine: ArrowUpToLine,
  Cassandra: CassandraIcon,
  Chroma: ChromaIcon,
  Couchbase: CouchbaseIcon,
  Clickhouse: ClickhouseIcon,
  AirbyteJSONLoader: AirbyteIcon,
  AmazonBedrockEmbeddings: AWSIcon,
  Amazon: AWSIcon,
  Anthropic: AnthropicIcon,
  ChatAnthropic: AnthropicIcon,
  assemblyai: AssemblyAIIcon,
  AssemblyAI: AssemblyAIIcon,
  AstraDB: AstraDBIcon,
  BingSearchAPIWrapper: BingIcon,
  BingSearchRun: BingIcon,
  Cohere: CohereIcon,
  ChevronsUpDownIcon,
  CohereEmbeddings: CohereIcon,
  EverNoteLoader: EvernoteIcon,
  FacebookChatLoader: FBIcon,
  FirecrawlCrawlApi: FirecrawlIcon,
  FirecrawlScrapeApi: FirecrawlIcon,
  GitbookLoader: GitBookIcon,
  GoogleSearchAPIWrapper: GoogleIcon,
  GoogleSearchResults: GoogleIcon,
  GoogleSearchRun: GoogleIcon,
  Google: GoogleIcon,
  GoogleGenerativeAI: GoogleGenerativeAIIcon,
  Groq: GroqIcon,
  HCD: HCDIcon,
  HNLoader: HackerNewsIcon,
  Unstructured: UnstructuredIcon,
  Filter: Filter,
  HuggingFaceHub: HuggingFaceIcon,
  HuggingFace: HuggingFaceIcon,
  HuggingFaceEmbeddings: HuggingFaceIcon,
  IFixitLoader: IFixIcon,
  CrewAI: CrewAiIcon,
  Composio: ComposioIcon,
  Meta: MetaIcon,
  Midjorney: MidjourneyIcon,
  MongoDBAtlasVectorSearch: MongoDBIcon,
  MongoDB: MongoDBIcon,
  MongoDBChatMessageHistory: MongoDBIcon,
  notion: NotionIcon,
  Notion: NotionIcon,
  NotionDirectoryLoader: NotionIcon,
  NVIDIA: NvidiaIcon,
  ChatOpenAI: OpenAiIcon,
  AzureChatOpenAI: OpenAiIcon,
  OpenAI: OpenAiIcon,
  OpenAIEmbeddings: OpenAiIcon,
  Pinecone: PineconeIcon,
  Qdrant: QDrantIcon,
  ElasticsearchStore: ElasticsearchIcon,
  Weaviate: WeaviateIcon,
  Searx: SearxIcon,
  SlackDirectoryLoader: SvgSlackIcon,
  SpiderTool: SpiderIcon,
  SupabaseVectorStore: SupabaseIcon,
  Supabase: SupabaseIcon,
  VertexAI: VertexAIIcon,
  ChatVertexAI: VertexAIIcon,
  VertexAIEmbeddings: VertexAIIcon,
  Share3: ShareIcon,
  Share4: Share2Icon,
  WikipediaAPIWrapper: SvgWikipedia,
  WolframAlphaAPIWrapper: SvgWolfram,
  WikipediaQueryRun: SvgWikipedia,
  WolframAlphaQueryRun: SvgWolfram,
  group_components: GradientUngroup,
  Streamlit,
  Discord: FaDiscord,
  MistralAI: MistralIcon,
  Upstash: UpstashSvgIcon,
  PGVector: CpuIcon,
  Confluence: ConfluenceIcon,
  AIML: AIMLIcon,
  "AI/ML": AIMLIcon,
  GitLoader: GitLoaderIcon,
  athenaIcon: AthenaIcon,
  DuckDuckGo: DuckDuckGoIcon,
  Perplexity,
  TavilyIcon,
  OpenSearch,
  GithubIcon,
  FaGithub,
  FaApple,

  //Node Icons
  model_specs: FileSliders,
  advanced: Laptop2,
  chat: MessageCircle,
  saved_components: GradientSave,
  vectorsearch: TextSearch,
  wrappers: Gift,
  unknown: HelpCircle,
  custom: Edit,
  Keyboard,
  ArrowRight,
  Play,
  BotMessageSquareIcon,
  CheckCheck,
  ListFilter,
  ScrollText,
  Workflow,
  User,
  ScanEye,
  Type,
  FolderIcon,
  X,
  Trash2,
  CircleOff,
  Boxes,
  Network,
  XCircle,
  Info,
  CheckCircle2,
  SquarePen,
  Zap,
  MessagesSquare,
  ExternalLink,
  ChevronsUpDown,
  Check,
  Home,
  Users2,
  SunIcon,
  MoonIcon,
  Bell,
  AlertTriangle,
  ChevronLeft,
  SlidersHorizontal,
  Palette,
  RefreshCcwDot,
  FolderUp,
  SquarePlay,
  LayoutPanelTop,
  Database,
  Blocks,
  ChevronDown,
  ArrowLeft,
  Shield,
  Plus,
  Redo,
  Settings2,
  FileType2,
  Undo,
  FileSearch2,
  ChevronRight,
  Circle,
  CircleDot,
  Clipboard,
  PlusCircle,
  PlusSquare,
  Code2,
  Globe,
  Variable,
  Snowflake,
  Store,
  Download,
  Eraser,
  Lock,
  LucideSend,
  Sparkles,
  DownloadCloud,
  File,
  FileText,
  FolderPlus,
  GitFork,
  FileDown,
  FileUp,
  Menu,
  Save,
  Search,
  Copy,
  Upload,
  MessageSquare,
  MoreHorizontal,
  UserMinus2,
  UserPlus2,
  Pencil,
  ChevronsRight,
  ChevronsLeft,
  EyeOff,
  Eye,
  UserCog2,
  Key,
  Unplug,
  Group,
  LogIn,
  ChevronUp,
  PencilLine,
  Ungroup,
  BookMarked,
  Minus,
  LogOut,
  BotMessageSquare,
  Square,
  Minimize2,
  Maximize2,
  FormInput,
  ChevronRightSquare,
  Plane,
  Users,
  ListOrdered,
  SaveAll,
  MessageSquareMore,
  Forward,
  Share2,
  Share,
  GitBranchPlus,
  Loader2,
  BookmarkPlus,
  Heart,
  Pin,
  Link,
  ToyBrick,
  RefreshCcw,
  Combine,
  TerminalIcon,
  TerminalSquare,
  TextCursorInput,
  Repeat,
  Sliders,
  ScreenShare,
  Code,
  Ellipsis,
  Braces,
  FlaskConical,
  AlertCircle,
  Bot,
  Delete,
  Command,
  ArrowBigUp,
  Dot,
  StickyNote,
  note: StickyNote,
  RotateCcw,
  Wrench,
  FolderPlusIcon,
  PaperclipIcon,
  Settings,
<<<<<<< HEAD
=======
  Streamlit,
  PanelLeftClose: PanelLeftClose,
  PanelLeftOpen: PanelLeftOpen,
  ArrowUpRight: ArrowUpRight,
  Scroll,
  Image,
  CornerDownLeft,
  MistralAI: MistralIcon,
  Upstash: UpstashSvgIcon,
  PGVector: CpuIcon,
>>>>>>> 6180a6da
  ChevronsDownUp,
  OptionIcon,
  Option: OptionIcon,
  FreezeAll: freezeAllIcon,
  Table,
  Scan,
  GlobeOkIcon,
  CircleCheckBig,
};<|MERGE_RESOLUTION|>--- conflicted
+++ resolved
@@ -690,19 +690,12 @@
   FolderPlusIcon,
   PaperclipIcon,
   Settings,
-<<<<<<< HEAD
-=======
-  Streamlit,
   PanelLeftClose: PanelLeftClose,
   PanelLeftOpen: PanelLeftOpen,
   ArrowUpRight: ArrowUpRight,
   Scroll,
   Image,
   CornerDownLeft,
-  MistralAI: MistralIcon,
-  Upstash: UpstashSvgIcon,
-  PGVector: CpuIcon,
->>>>>>> 6180a6da
   ChevronsDownUp,
   OptionIcon,
   Option: OptionIcon,
