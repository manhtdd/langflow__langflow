import { Loader2 } from "lucide-react";
import { ReactNode, useEffect, useMemo, useState } from "react";
<<<<<<< HEAD
import { useHotkeys } from "react-hotkeys-hook";
import EditFlowSettings from "../../components/EditFlowSettingsComponent";
=======
import EditFlowSettings from "../../components/editFlowSettingsComponent";
>>>>>>> 338a236e
import IconComponent from "../../components/genericIconComponent";
import { TagsSelector } from "../../components/tagsSelectorComponent";
import { Button } from "../../components/ui/button";
import { Checkbox } from "../../components/ui/checkbox";
import {
  getStoreComponents,
  getStoreTags,
  saveFlowStore,
  updateFlowStore,
} from "../../controllers/API";
import useAlertStore from "../../stores/alertStore";
import { useDarkStore } from "../../stores/darkStore";
import useFlowsManagerStore from "../../stores/flowsManagerStore";
import { useStoreStore } from "../../stores/storeStore";
import { FlowType } from "../../types/flow";
import {
  downloadNode,
  removeApiKeys,
  removeFileNameFromComponents,
  removeGlobalVariableFromComponents,
} from "../../utils/reactflowUtils";
import { getTagsIds } from "../../utils/storeUtils";
import BaseModal from "../baseModal";
<<<<<<< HEAD
=======
import ConfirmationModal from "../confirmationModal";
>>>>>>> 338a236e
import ExportModal from "../exportModal";

export default function ShareModal({
  component,
  is_component,
  children,
  open,
  setOpen,
  disabled,
}: {
  children?: ReactNode;
  is_component: boolean;
  component: FlowType;
  open?: boolean;
  setOpen?: (open: boolean) => void;
  disabled?: boolean;
}): JSX.Element {
  function handleOpenWShortcut(e: KeyboardEvent) {
    if (hasApiKey || hasStore) {
      e.preventDefault();
      internalSetOpen((state) => !state);
    }
  }
  const version = useDarkStore((state) => state.version);
  const hasStore = useStoreStore((state) => state.hasStore);
  const hasApiKey = useStoreStore((state) => state.hasApiKey);

  const setSuccessData = useAlertStore((state) => state.setSuccessData);
  const setErrorData = useAlertStore((state) => state.setErrorData);
  const [internalOpen, internalSetOpen] = useState(children ? false : true);
  const [openConfirmationModal, setOpenConfirmationModal] = useState(false);
  const nameComponent = is_component ? "component" : "workflow";

  useHotkeys("mod+alt+s", handleOpenWShortcut);

  const [tags, setTags] = useState<{ id: string; name: string }[]>([]);
  const [loadingTags, setLoadingTags] = useState<boolean>(false);
  const [sharePublic, setSharePublic] = useState(true);
  const [selectedTags, setSelectedTags] = useState<string[]>([]);
  const [unavaliableNames, setUnavaliableNames] = useState<
    { id: string; name: string }[]
  >([]);
  const saveFlow = useFlowsManagerStore((state) => state.saveFlow);

  const [loadingNames, setLoadingNames] = useState(false);

  const name = component?.name ?? "";
  const description = component?.description ?? "";

  useEffect(() => {
    if (open || internalOpen) {
      if (hasApiKey && hasStore) {
        handleGetTags();
        handleGetNames();
      }
    }
  }, [open, internalOpen, hasApiKey, hasStore]);

  function handleGetTags() {
    setLoadingTags(true);
    getStoreTags().then((res) => {
      setTags(res);
      setLoadingTags(false);
    });
  }

  async function handleGetNames() {
    setLoadingNames(true);
    const unavaliableNames: Array<{ id: string; name: string }> = [];
    await getStoreComponents({
      fields: ["name", "id", "is_component"],
      filterByUser: true,
    }).then((res) => {
      res?.results?.forEach((element: any) => {
        if ((element.is_component ?? false) === is_component)
          unavaliableNames.push({ name: element.name, id: element.id });
      });
      setUnavaliableNames(unavaliableNames);
      setLoadingNames(false);
    });
  }

  const handleShareComponent = async (update = false) => {
    //remove file names from flows before sharing
    removeFileNameFromComponents(component);
    removeGlobalVariableFromComponents(component);
    const flow: FlowType = removeApiKeys({
      id: component!.id,
      data: component!.data,
      description,
      name,
      last_tested_version: version,
      is_component: is_component,
    });

    function successShare() {
      if (!is_component) {
        saveFlow(flow!, true);
      }
      setSuccessData({
        title: `${is_component ? "Component" : "Flow"} shared successfully!`,
      });
    }

    if (!update)
      saveFlowStore(flow!, getTagsIds(selectedTags, tags), sharePublic).then(
        successShare,
        (err) => {
          setErrorData({
            title: "Error sharing " + is_component ? "component" : "flow",
            list: [err["response"]["data"]["detail"]],
          });
        }
      );
    else
      updateFlowStore(
        flow!,
        getTagsIds(selectedTags, tags),
        sharePublic,
        unavaliableNames.find((e) => e.name === name)!.id
      ).then(successShare, (err) => {
        setErrorData({
          title: "Error sharing " + is_component ? "component" : "flow",
          list: [err["response"]["data"]["detail"]],
        });
      });
  };

  const handleUpdateComponent = () => {
    handleShareComponent(true);
    if (setOpen) setOpen(false);
    else internalSetOpen(false);
  };

  const handleExportComponent = () => {
    component = removeApiKeys(component);
    downloadNode(component);
  };

  let modalConfirmation = useMemo(() => {
    return (
      <>
        <ConfirmationModal
          open={openConfirmationModal}
          title={`Replace`}
          cancelText="Cancel"
          confirmationText="Replace"
          size={"x-small"}
          icon={"SaveAll"}
          index={6}
          onConfirm={() => {
            handleUpdateComponent();
            setOpenConfirmationModal(false);
          }}
          onCancel={() => {
            setOpenConfirmationModal(false);
          }}
        >
          <ConfirmationModal.Content>
            <span>
              It seems {name} already exists. Do you want to replace it with the
              current?
            </span>
            <br></br>
            <span className=" text-xs text-destructive ">
              Note: This action is irreversible.
            </span>
          </ConfirmationModal.Content>
        </ConfirmationModal>
      </>
    );
  }, [
    unavaliableNames,
    name,
    loadingNames,
    handleShareComponent,
    openConfirmationModal,
  ]);

  return (
    <>
      <BaseModal
        size="smaller-h-full"
        open={(!disabled && open) ?? internalOpen}
        setOpen={setOpen ?? internalSetOpen}
      >
        <BaseModal.Trigger asChild>
          {children ? children : <></>}
        </BaseModal.Trigger>
        <BaseModal.Header
          description={`Publish ${
            is_component ? "your component" : "workflow"
          } to the Langflow Store.`}
        >
          <span className="pr-2">Share</span>
          <IconComponent
            name="Share3"
            className="-m-0.5 h-6 w-6 text-foreground"
            aria-hidden="true"
          />
        </BaseModal.Header>
        <BaseModal.Content>
          <div className="w-full rounded-lg border border-border p-4">
            <EditFlowSettings name={name} description={description} />
          </div>
          <div className="mt-3 flex h-8 w-full">
            <TagsSelector
              tags={tags}
              loadingTags={loadingTags}
              disabled={false}
              selectedTags={selectedTags}
              setSelectedTags={setSelectedTags}
            />
          </div>
          <div className="mb-2 mt-5 flex items-center space-x-2">
            <Checkbox
              id="public"
              checked={sharePublic}
              onCheckedChange={(event: boolean) => {
                setSharePublic(event);
              }}
              data-testid="public-checkbox"
            />
            <label htmlFor="public" className="export-modal-save-api text-sm ">
              Set {nameComponent} status to public
            </label>
          </div>
          <span className=" text-xs text-destructive ">
            <b>Attention:</b> API keys in specified fields are automatically
            removed upon sharing.
          </span>
        </BaseModal.Content>

        <BaseModal.Footer>
          <div className="flex w-full justify-between gap-2">
            {!is_component && (
              <ExportModal>
                <Button
                  type="button"
                  variant="outline"
                  className="gap-2"
                  onClick={() => {
                    // (setOpen || internalSetOpen)(false);
                  }}
                >
                  <IconComponent name="Download" className="h-4 w-4" />
                  Export
                </Button>
              </ExportModal>
            )}
            {is_component && (
              <Button
                type="button"
                variant="outline"
                className="gap-2"
                onClick={() => {
                  (setOpen || internalSetOpen)(false);
                  handleExportComponent();
                }}
              >
                <IconComponent name="Download" className="h-4 w-4" />
                Export
              </Button>
            )}
            <Button
              disabled={loadingNames}
              type="button"
              className={is_component ? "w-40" : "w-28"}
              onClick={() => {
                const isNameAvailable = !unavaliableNames.some(
                  (element) => element.name === name
                );

                if (isNameAvailable) {
                  handleShareComponent();
                  (setOpen || internalSetOpen)(false);
                } else {
                  setOpenConfirmationModal(true);
                }
              }}
            >
              {loadingNames ? (
                <>
                  <div className="center">
                    <Loader2 className="m-auto h-4 w-4 animate-spin"></Loader2>
                  </div>
                </>
              ) : (
                <>
                  Share{" "}
                  {!loadingNames && (!is_component ? "Flow" : "Component")}
                </>
              )}
            </Button>
          </div>
        </BaseModal.Footer>
      </BaseModal>
      <>{modalConfirmation}</>
    </>
  );
}<|MERGE_RESOLUTION|>--- conflicted
+++ resolved
@@ -1,11 +1,7 @@
 import { Loader2 } from "lucide-react";
 import { ReactNode, useEffect, useMemo, useState } from "react";
-<<<<<<< HEAD
 import { useHotkeys } from "react-hotkeys-hook";
-import EditFlowSettings from "../../components/EditFlowSettingsComponent";
-=======
 import EditFlowSettings from "../../components/editFlowSettingsComponent";
->>>>>>> 338a236e
 import IconComponent from "../../components/genericIconComponent";
 import { TagsSelector } from "../../components/tagsSelectorComponent";
 import { Button } from "../../components/ui/button";
@@ -29,10 +25,7 @@
 } from "../../utils/reactflowUtils";
 import { getTagsIds } from "../../utils/storeUtils";
 import BaseModal from "../baseModal";
-<<<<<<< HEAD
-=======
 import ConfirmationModal from "../confirmationModal";
->>>>>>> 338a236e
 import ExportModal from "../exportModal";
 
 export default function ShareModal({
@@ -241,7 +234,7 @@
           <div className="mt-3 flex h-8 w-full">
             <TagsSelector
               tags={tags}
-              loadingTags={loadingTags}
+               loadingTags={loadingTags}
               disabled={false}
               selectedTags={selectedTags}
               setSelectedTags={setSelectedTags}
