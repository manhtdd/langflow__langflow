import { useEffect, useState } from "react";
import AccordionComponent from "../../components/accordionComponent";
import IconComponent from "../../components/genericIconComponent";
import ShadTooltip from "../../components/shadTooltipComponent";
import { Badge } from "../../components/ui/badge";
import { Button } from "../../components/ui/button";
import {
  Tabs,
  TabsContent,
  TabsList,
  TabsTrigger,
} from "../../components/ui/tabs";
import { CHAT_FORM_DIALOG_SUBTITLE } from "../../constants/constants";
import { InputOutput } from "../../constants/enums";
import { getMessagesTable } from "../../controllers/API";
import useAlertStore from "../../stores/alertStore";
import useFlowStore from "../../stores/flowStore";
import useFlowsManagerStore from "../../stores/flowsManagerStore";
import { useMessagesStore } from "../../stores/messagesStore";
import { IOModalPropsType } from "../../types/components";
import { NodeDataType, NodeType } from "../../types/flow";
import { updateVerticesOrder } from "../../utils/buildUtils";
import { cn } from "../../utils/utils";
import BaseModal from "../baseModal";
import IOFieldView from "./components/IOFieldView";
import SessionView from "./components/SessionView";
import useRemoveSession from "./components/SessionView/hooks";
import ChatView from "./components/chatView";

export default function IOModal({
  children,
  open,
  setOpen,
  disable,
}: IOModalPropsType): JSX.Element {
  const allNodes = useFlowStore((state) => state.nodes);
  const setMessages = useMessagesStore((state) => state.setMessages);
  const inputs = useFlowStore((state) => state.inputs).filter(
    (input) => input.type !== "ChatInput",
  );
  const chatInput = useFlowStore((state) => state.inputs).find(
    (input) => input.type === "ChatInput",
  );
  const outputs = useFlowStore((state) => state.outputs).filter(
    (output) => output.type !== "ChatOutput",
  );
  const chatOutput = useFlowStore((state) => state.outputs).find(
    (output) => output.type === "ChatOutput",
  );
  const nodes = useFlowStore((state) => state.nodes).filter(
    (node) =>
      inputs.some((input) => input.id === node.id) ||
      outputs.some((output) => output.id === node.id),
  );
  const haveChat = chatInput || chatOutput;
  const [selectedTab, setSelectedTab] = useState(
    inputs.length > 0 ? 1 : outputs.length > 0 ? 2 : 0,
  );
  const setErrorData = useAlertStore((state) => state.setErrorData);
  const setSuccessData = useAlertStore((state) => state.setSuccessData);

  function startView() {
    if (!chatInput && !chatOutput) {
      if (inputs.length > 0) {
        return inputs[0];
      } else {
        return outputs[0];
      }
    } else {
      return undefined;
    }
  }

  const [selectedViewField, setSelectedViewField] = useState<
    { type: string; id: string } | undefined
  >(startView());

  const buildFlow = useFlowStore((state) => state.buildFlow);
  const setIsBuilding = useFlowStore((state) => state.setIsBuilding);
  const [lockChat, setLockChat] = useState(false);
  const [chatValue, setChatValue] = useState("");
  const isBuilding = useFlowStore((state) => state.isBuilding);
  const currentFlow = useFlowsManagerStore((state) => state.currentFlow);
  const setNode = useFlowStore((state) => state.setNode);
  const [sessions, setSessions] = useState<string[]>([]);
  const messages = useMessagesStore((state) => state.messages);
  const setColumns = useMessagesStore((state) => state.setColumns);
<<<<<<< HEAD
=======
  const flowPool = useFlowStore((state) => state.flowPool);
>>>>>>> 6716a90c
  async function updateVertices() {
    return updateVerticesOrder(currentFlow!.id, null);
  }

  async function sendMessage({
    repeat = 1,
    files,
  }: {
    repeat: number;
    files?: string[];
  }): Promise<void> {
    if (isBuilding) return;
    setIsBuilding(true);
    setLockChat(true);
    setChatValue("");
    for (let i = 0; i < repeat; i++) {
      await buildFlow({
        input_value: chatValue,
        startNodeId: chatInput?.id,
        files: files,
        silent: true,
      }).catch((err) => {
        console.error(err);
        setLockChat(false);
      });
    }
<<<<<<< HEAD
    const { rows, columns } = await getMessagesTable("union", currentFlow!.id);
=======
    const { rows, columns } = await getMessagesTable("union", currentFlow!.id, [
      "index",
      "flow_id",
    ]);
>>>>>>> 6716a90c
    setMessages(rows);
    setColumns(columns);
    setLockChat(false);
    if (chatInput) {
      setNode(chatInput.id, (node: NodeType) => {
        const newNode = { ...node };

        newNode.data.node!.template["input_value"].value = chatValue;
        return newNode;
      });
    }
  }

  const { handleRemoveSession } = useRemoveSession(
    setSuccessData,
<<<<<<< HEAD
    setErrorData
=======
    setErrorData,
>>>>>>> 6716a90c
  );

  useEffect(() => {
    setSelectedTab(inputs.length > 0 ? 1 : outputs.length > 0 ? 2 : 0);
  }, [allNodes.length]);

  const flow_sessions = allNodes.map((node) => {
    if ((node.data as NodeDataType).node?.template["session_id"]) {
      return {
        id: node.id,
        session_id: (node.data as NodeDataType).node?.template["session_id"]
          .value,
      };
    }
  });

  useEffect(() => {
    setSelectedViewField(startView());
    if (haveChat) {
<<<<<<< HEAD
      getMessagesTable("union", currentFlow!.id).then(({ rows, columns }) => {
        setMessages(rows);
        setColumns(columns);
      });
=======
      getMessagesTable("union", currentFlow!.id, ["index", "flow_id"]).then(
        ({ rows, columns }) => {
          setMessages(rows);
          setColumns(columns);
        },
      );
>>>>>>> 6716a90c
    }
  }, [open]);

  useEffect(() => {
    const sessions = new Set<string>();
    messages.forEach((row) => {
      sessions.add(row.session_id);
    });
    setSessions(Array.from(sessions));
    sessions;
  }, [messages]);

  return (
    <BaseModal
      size={"md-thin"}
      open={open}
      setOpen={setOpen}
      disable={disable}
      onSubmit={() => sendMessage({ repeat: 1 })}
    >
      <BaseModal.Trigger>{children}</BaseModal.Trigger>
      {/* TODO ADAPT TO ALL TYPES OF INPUTS AND OUTPUTS */}
      <BaseModal.Header description={CHAT_FORM_DIALOG_SUBTITLE}>
        <div className="flex items-center">
          <span className="pr-2">Playground</span>
          <IconComponent
            name="BotMessageSquareIcon"
            className="h-6 w-6 pl-1 text-foreground"
            aria-hidden="true"
          />
        </div>
      </BaseModal.Header>
      <BaseModal.Content overflowHidden>
        <div className="flex h-full flex-col">
          <div className="flex-max-width h-full">
            <div
              className={cn(
<<<<<<< HEAD
                "mr-6 flex h-full w-2/6 flex-shrink-0 flex-col justify-start transition-all duration-300"
=======
                "mr-6 flex h-full w-2/6 flex-shrink-0 flex-col justify-start transition-all duration-300",
>>>>>>> 6716a90c
              )}
            >
              <Tabs
                value={selectedTab.toString()}
                className={
                  "flex h-full flex-col overflow-y-auto rounded-md border bg-muted text-center custom-scroll"
                }
                onValueChange={(value) => {
                  setSelectedTab(Number(value));
                }}
              >
                <div className="api-modal-tablist-div">
                  <TabsList>
                    {inputs.length > 0 && (
                      <TabsTrigger value={"1"}>Inputs</TabsTrigger>
                    )}
                    {outputs.length > 0 && (
                      <TabsTrigger value={"2"}>Outputs</TabsTrigger>
                    )}
                    {haveChat && (
                      <TabsTrigger value={"0"}>Memories</TabsTrigger>
                    )}
                  </TabsList>
                </div>

                <TabsContent value={"1"} className="api-modal-tabs-content">
                  {nodes
                    .filter((node) =>
<<<<<<< HEAD
                      inputs.some((input) => input.id === node.id)
                    )
                    .map((node, index) => {
                      const input = inputs.find(
                        (input) => input.id === node.id
=======
                      inputs.some((input) => input.id === node.id),
                    )
                    .map((node, index) => {
                      const input = inputs.find(
                        (input) => input.id === node.id,
>>>>>>> 6716a90c
                      )!;
                      return (
                        <div
                          className="file-component-accordion-div"
                          key={index}
                        >
                          <AccordionComponent
<<<<<<< HEAD
                            disabled={
                              node.data.node!.template["input_value"]?.value ===
                              ""
                            }
=======
>>>>>>> 6716a90c
                            trigger={
                              <div className="file-component-badge-div">
                                <ShadTooltip
                                  content={input.id}
                                  styleClasses="z-50"
                                >
                                  <div>
                                    <Badge variant="gray" size="md">
                                      {node.data.node.display_name}
                                    </Badge>
                                  </div>
                                </ShadTooltip>
                                <div
                                  className="-mb-1 pr-4"
                                  onClick={(event) => {
                                    event.stopPropagation();
                                    setSelectedViewField(input);
                                  }}
                                >
                                  <IconComponent
                                    className="h-4 w-4"
                                    name="ExternalLink"
                                  ></IconComponent>
                                </div>
                              </div>
                            }
                            key={index}
                            keyValue={input.id}
                          >
                            <div className="file-component-tab-column">
                              <div className="">
                                {input && (
                                  <IOFieldView
                                    type={InputOutput.INPUT}
                                    left={true}
                                    fieldType={input.type}
                                    fieldId={input.id}
                                  />
                                )}
                              </div>
                            </div>
                          </AccordionComponent>
                        </div>
                      );
                    })}
                </TabsContent>
                <TabsContent value={"2"} className="api-modal-tabs-content">
                  {nodes
                    .filter((node) =>
<<<<<<< HEAD
                      outputs.some((output) => output.id === node.id)
                    )
                    .map((node, index) => {
                      const output = outputs.find(
                        (output) => output.id === node.id
                      )!;
=======
                      outputs.some((output) => output.id === node.id),
                    )
                    .map((node, index) => {
                      const output = outputs.find(
                        (output) => output.id === node.id,
                      )!;
                      const textOutputValue =
                        (flowPool[node!.id] ?? [])[
                          (flowPool[node!.id]?.length ?? 1) - 1
                        ]?.data?.artifacts ?? "";
                      const disabled =
                        textOutputValue === "" ||
                        JSON.stringify(textOutputValue) === "{}";
>>>>>>> 6716a90c
                      return (
                        <div
                          className="file-component-accordion-div"
                          key={index}
                        >
                          <AccordionComponent
<<<<<<< HEAD
=======
                            disabled={disabled}
>>>>>>> 6716a90c
                            trigger={
                              <div className="file-component-badge-div">
                                <ShadTooltip
                                  content={output.id}
                                  styleClasses="z-50"
                                >
                                  <div>
                                    <Badge variant="gray" size="md">
                                      {node.data.node.display_name}
                                    </Badge>
                                  </div>
                                </ShadTooltip>
                                <div
                                  className="-mb-1 pr-4"
                                  onClick={(event) => {
                                    event.stopPropagation();
                                    setSelectedViewField(output);
                                  }}
                                >
                                  <IconComponent
                                    className="h-4 w-4"
                                    name="ExternalLink"
                                  ></IconComponent>
                                </div>
                              </div>
                            }
                            key={index}
                            keyValue={output.id}
                          >
                            <div className="file-component-tab-column">
                              <div className="">
                                {output && (
                                  <IOFieldView
                                    type={InputOutput.OUTPUT}
                                    left={true}
                                    fieldType={output.type}
                                    fieldId={output.id}
                                  />
                                )}
                              </div>
                            </div>
                          </AccordionComponent>
                        </div>
                      );
                    })}
                </TabsContent>
                <TabsContent value={"0"} className="api-modal-tabs-content">
                  {sessions.map((session, index) => {
                    return (
                      <div
                        className="file-component-accordion-div cursor-pointer"
                        onClick={(event) => {
                          event.stopPropagation();
                          setSelectedViewField({
                            id: session,
                            type: "Session",
                          });
                        }}
                      >
<<<<<<< HEAD
                        <div className="flex w-full items-center justify-between border-b px-2 py-1 align-middle">
                          <Badge variant="gray" size="md">
                            {session}
                          </Badge>
                          <div className="flex items-center justify-center gap-2 align-middle">
                            <Button
                              variant="ghost"
=======
                        <div className="flex w-full items-center justify-between gap-2 overflow-hidden border-b px-2 py-3.5 align-middle">
                          <ShadTooltip styleClasses="z-50" content={session}>
                            <div className="flex min-w-0">
                              <Badge
                                variant="gray"
                                size="md"
                                className="block truncate"
                              >
                                {session === currentFlow?.id
                                  ? "Default Session"
                                  : session}
                              </Badge>
                            </div>
                          </ShadTooltip>
                          <div className="flex shrink-0 items-center justify-center gap-2 align-middle">
                            <Button
                              variant="none"
                              size="icon"
>>>>>>> 6716a90c
                              onClick={(e) => {
                                e.preventDefault();
                                e.stopPropagation();
                                handleRemoveSession(session);
                                if (selectedViewField?.id === session)
                                  setSelectedViewField(undefined);
                              }}
                            >
                              <ShadTooltip
                                styleClasses="z-50"
<<<<<<< HEAD
                                content={"delete"}
=======
                                content={"Delete"}
>>>>>>> 6716a90c
                              >
                                <div>
                                  <IconComponent
                                    name="Trash2"
                                    className="h-4 w-4"
                                  ></IconComponent>
                                </div>
                              </ShadTooltip>
                            </Button>
                            {/* <div>
                              <ShadTooltip
                                styleClasses="z-50"
                                content={
                                  flow_sessions.some(
                                    (f_session) =>
                                      f_session?.session_id === session,
                                  )
                                    ? "Active Session"
                                    : "Inactive Session"
                                }
                              >
                                <div
                                  className={cn(
                                    "h-2 w-2 rounded-full",
                                    flow_sessions.some(
                                      (f_session) =>
                                        f_session?.session_id === session,
                                    )
                                      ? "bg-status-green"
                                      : "bg-slate-500",
                                  )}
                                ></div>
                              </ShadTooltip>
                            </div> */}
                          </div>
                        </div>
                      </div>
                    );
                  })}
                </TabsContent>
              </Tabs>
            </div>
            <div className="flex h-full min-w-96 flex-grow">
              {selectedViewField && (
                <div
                  className={cn(
                    "flex h-full w-full flex-col items-start gap-4 pt-4",
                    !selectedViewField ? "hidden" : "",
                  )}
                >
                  <div className="font-xl flex items-center justify-center gap-3 font-semibold">
                    {haveChat && (
                      <button onClick={() => setSelectedViewField(undefined)}>
                        <IconComponent
                          name={"ArrowLeft"}
                          className="h-6 w-6"
                        ></IconComponent>
                      </button>
                    )}
                    {
                      nodes.find((node) => node.id === selectedViewField.id)
                        ?.data.node.display_name
                    }
                  </div>
                  <div className="h-full w-full">
                    {inputs.some(
<<<<<<< HEAD
                      (input) => input.id === selectedViewField.id
=======
                      (input) => input.id === selectedViewField.id,
>>>>>>> 6716a90c
                    ) && (
                      <IOFieldView
                        type={InputOutput.INPUT}
                        left={false}
                        fieldType={selectedViewField.type!}
                        fieldId={selectedViewField.id!}
                      />
                    )}
                    {outputs.some(
<<<<<<< HEAD
                      (output) => output.id === selectedViewField.id
=======
                      (output) => output.id === selectedViewField.id,
>>>>>>> 6716a90c
                    ) && (
                      <IOFieldView
                        type={InputOutput.OUTPUT}
                        left={false}
                        fieldType={selectedViewField.type!}
                        fieldId={selectedViewField.id!}
                      />
                    )}
                    {sessions.some(
<<<<<<< HEAD
                      (session) => session === selectedViewField.id
=======
                      (session) => session === selectedViewField.id,
>>>>>>> 6716a90c
                    ) && (
                      <SessionView
                        rows={messages.filter(
                          (message) =>
<<<<<<< HEAD
                            message.session_id === selectedViewField.id
=======
                            message.session_id === selectedViewField.id,
>>>>>>> 6716a90c
                        )}
                      />
                    )}
                  </div>
                </div>
              )}
              <div
                className={cn(
                  "flex h-full w-full",
                  selectedViewField ? "hidden" : "",
                )}
              >
                {haveChat ? (
                  <ChatView
                    sendMessage={sendMessage}
                    chatValue={chatValue}
                    setChatValue={setChatValue}
                    lockChat={lockChat}
                    setLockChat={setLockChat}
                  />
                ) : (
                  <span className="flex h-full w-full items-center justify-center font-thin text-muted-foreground">
                    Select an IO component to view
                  </span>
                )}
              </div>
            </div>
          </div>
        </div>
      </BaseModal.Content>
      {!haveChat ? (
        <BaseModal.Footer
          submit={{
            label: "Run Flow",
            icon: (
              <IconComponent
                name={isBuilding ? "Loader2" : "Zap"}
                className={cn(
                  "h-4 w-4",
                  isBuilding
                    ? "animate-spin"
                    : "fill-current text-medium-indigo",
                )}
              />
            ),
          }}
        />
      ) : (
        <></>
      )}
    </BaseModal>
  );
}<|MERGE_RESOLUTION|>--- conflicted
+++ resolved
@@ -85,10 +85,7 @@
   const [sessions, setSessions] = useState<string[]>([]);
   const messages = useMessagesStore((state) => state.messages);
   const setColumns = useMessagesStore((state) => state.setColumns);
-<<<<<<< HEAD
-=======
   const flowPool = useFlowStore((state) => state.flowPool);
->>>>>>> 6716a90c
   async function updateVertices() {
     return updateVerticesOrder(currentFlow!.id, null);
   }
@@ -115,14 +112,10 @@
         setLockChat(false);
       });
     }
-<<<<<<< HEAD
-    const { rows, columns } = await getMessagesTable("union", currentFlow!.id);
-=======
     const { rows, columns } = await getMessagesTable("union", currentFlow!.id, [
       "index",
       "flow_id",
     ]);
->>>>>>> 6716a90c
     setMessages(rows);
     setColumns(columns);
     setLockChat(false);
@@ -138,11 +131,7 @@
 
   const { handleRemoveSession } = useRemoveSession(
     setSuccessData,
-<<<<<<< HEAD
-    setErrorData
-=======
     setErrorData,
->>>>>>> 6716a90c
   );
 
   useEffect(() => {
@@ -162,19 +151,12 @@
   useEffect(() => {
     setSelectedViewField(startView());
     if (haveChat) {
-<<<<<<< HEAD
-      getMessagesTable("union", currentFlow!.id).then(({ rows, columns }) => {
-        setMessages(rows);
-        setColumns(columns);
-      });
-=======
       getMessagesTable("union", currentFlow!.id, ["index", "flow_id"]).then(
         ({ rows, columns }) => {
           setMessages(rows);
           setColumns(columns);
         },
       );
->>>>>>> 6716a90c
     }
   }, [open]);
 
@@ -212,11 +194,7 @@
           <div className="flex-max-width h-full">
             <div
               className={cn(
-<<<<<<< HEAD
-                "mr-6 flex h-full w-2/6 flex-shrink-0 flex-col justify-start transition-all duration-300"
-=======
                 "mr-6 flex h-full w-2/6 flex-shrink-0 flex-col justify-start transition-all duration-300",
->>>>>>> 6716a90c
               )}
             >
               <Tabs
@@ -245,19 +223,11 @@
                 <TabsContent value={"1"} className="api-modal-tabs-content">
                   {nodes
                     .filter((node) =>
-<<<<<<< HEAD
-                      inputs.some((input) => input.id === node.id)
-                    )
-                    .map((node, index) => {
-                      const input = inputs.find(
-                        (input) => input.id === node.id
-=======
                       inputs.some((input) => input.id === node.id),
                     )
                     .map((node, index) => {
                       const input = inputs.find(
                         (input) => input.id === node.id,
->>>>>>> 6716a90c
                       )!;
                       return (
                         <div
@@ -265,13 +235,6 @@
                           key={index}
                         >
                           <AccordionComponent
-<<<<<<< HEAD
-                            disabled={
-                              node.data.node!.template["input_value"]?.value ===
-                              ""
-                            }
-=======
->>>>>>> 6716a90c
                             trigger={
                               <div className="file-component-badge-div">
                                 <ShadTooltip
@@ -321,14 +284,6 @@
                 <TabsContent value={"2"} className="api-modal-tabs-content">
                   {nodes
                     .filter((node) =>
-<<<<<<< HEAD
-                      outputs.some((output) => output.id === node.id)
-                    )
-                    .map((node, index) => {
-                      const output = outputs.find(
-                        (output) => output.id === node.id
-                      )!;
-=======
                       outputs.some((output) => output.id === node.id),
                     )
                     .map((node, index) => {
@@ -342,17 +297,13 @@
                       const disabled =
                         textOutputValue === "" ||
                         JSON.stringify(textOutputValue) === "{}";
->>>>>>> 6716a90c
                       return (
                         <div
                           className="file-component-accordion-div"
                           key={index}
                         >
                           <AccordionComponent
-<<<<<<< HEAD
-=======
                             disabled={disabled}
->>>>>>> 6716a90c
                             trigger={
                               <div className="file-component-badge-div">
                                 <ShadTooltip
@@ -412,15 +363,6 @@
                           });
                         }}
                       >
-<<<<<<< HEAD
-                        <div className="flex w-full items-center justify-between border-b px-2 py-1 align-middle">
-                          <Badge variant="gray" size="md">
-                            {session}
-                          </Badge>
-                          <div className="flex items-center justify-center gap-2 align-middle">
-                            <Button
-                              variant="ghost"
-=======
                         <div className="flex w-full items-center justify-between gap-2 overflow-hidden border-b px-2 py-3.5 align-middle">
                           <ShadTooltip styleClasses="z-50" content={session}>
                             <div className="flex min-w-0">
@@ -439,7 +381,6 @@
                             <Button
                               variant="none"
                               size="icon"
->>>>>>> 6716a90c
                               onClick={(e) => {
                                 e.preventDefault();
                                 e.stopPropagation();
@@ -450,11 +391,7 @@
                             >
                               <ShadTooltip
                                 styleClasses="z-50"
-<<<<<<< HEAD
-                                content={"delete"}
-=======
                                 content={"Delete"}
->>>>>>> 6716a90c
                               >
                                 <div>
                                   <IconComponent
@@ -521,11 +458,7 @@
                   </div>
                   <div className="h-full w-full">
                     {inputs.some(
-<<<<<<< HEAD
-                      (input) => input.id === selectedViewField.id
-=======
                       (input) => input.id === selectedViewField.id,
->>>>>>> 6716a90c
                     ) && (
                       <IOFieldView
                         type={InputOutput.INPUT}
@@ -535,11 +468,7 @@
                       />
                     )}
                     {outputs.some(
-<<<<<<< HEAD
-                      (output) => output.id === selectedViewField.id
-=======
                       (output) => output.id === selectedViewField.id,
->>>>>>> 6716a90c
                     ) && (
                       <IOFieldView
                         type={InputOutput.OUTPUT}
@@ -549,20 +478,12 @@
                       />
                     )}
                     {sessions.some(
-<<<<<<< HEAD
-                      (session) => session === selectedViewField.id
-=======
                       (session) => session === selectedViewField.id,
->>>>>>> 6716a90c
                     ) && (
                       <SessionView
                         rows={messages.filter(
                           (message) =>
-<<<<<<< HEAD
-                            message.session_id === selectedViewField.id
-=======
                             message.session_id === selectedViewField.id,
->>>>>>> 6716a90c
                         )}
                       />
                     )}
