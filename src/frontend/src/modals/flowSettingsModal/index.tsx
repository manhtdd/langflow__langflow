--- conflicted
+++ resolved
@@ -23,11 +23,7 @@
   const [name, setName] = useState(currentFlow!.name);
   const [description, setDescription] = useState(currentFlow!.description);
   const [endpoint_name, setEndpointName] = useState(currentFlow!.endpoint_name);
-<<<<<<< HEAD
-
-=======
   const [isSaving, setIsSaving] = useState(false);
->>>>>>> af80b4c4
   function handleClick(): void {
     setIsSaving(true);
     currentFlow!.name = name;
@@ -36,19 +32,12 @@
     saveFlow(currentFlow!)
       ?.then(() => {
         setOpen(false);
-<<<<<<< HEAD
-=======
         setIsSaving(false);
->>>>>>> af80b4c4
       })
       .catch((err) => {
         useAlertStore.getState().setErrorData({
           title: "Error while saving changes",
-<<<<<<< HEAD
-          list: [(err as AxiosError).response?.data.detail ?? ""],
-=======
           list: [err?.response?.data.detail ?? ""],
->>>>>>> af80b4c4
         });
         console.error(err);
       });
@@ -65,16 +54,12 @@
   }, [flows]);
 
   return (
-<<<<<<< HEAD
-    <BaseModal open={open} setOpen={setOpen} size="smaller-h-full">
-=======
     <BaseModal
       open={open}
       setOpen={setOpen}
       size="smaller-h-full"
       onSubmit={handleClick}
     >
->>>>>>> af80b4c4
       <BaseModal.Header description={SETTINGS_DIALOG_SUBTITLE}>
         <span className="pr-2">Settings</span>
         <IconComponent name="Settings2" className="mr-2 h-4 w-4 " />
@@ -91,18 +76,6 @@
         />
       </BaseModal.Content>
 
-<<<<<<< HEAD
-      <BaseModal.Footer>
-        <Button
-          disabled={nameLists.includes(name) && name !== currentFlow!.name}
-          onClick={handleClick}
-          type="submit"
-          data-testid="save-flow-settings-button"
-        >
-          Save
-        </Button>
-      </BaseModal.Footer>
-=======
       <BaseModal.Footer
         submit={{
           label: "Save",
@@ -111,7 +84,6 @@
           loading: isSaving,
         }}
       />
->>>>>>> af80b4c4
     </BaseModal>
   );
 }