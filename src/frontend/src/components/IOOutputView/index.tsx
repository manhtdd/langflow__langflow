import { cloneDeep } from "lodash";
import useFlowStore from "../../stores/flowStore";
import { IOOutputProps } from "../../types/components";
import CsvOutputComponent from "../csvOutputComponent";
import PdfViewer from "../pdfViewer";
import { Textarea } from "../ui/textarea";

export default function IOOutputView({
  outputType,
  outputId,
  left,
}: IOOutputProps): JSX.Element | undefined {
  const nodes = useFlowStore((state) => state.nodes);
  const setNode = useFlowStore((state) => state.setNode);
  const flowPool = useFlowStore((state) => state.flowPool);
  const node = nodes.find((node) => node.id === outputId);

  function handleOutputType() {
    if (!node) return <>"No node found!"</>;
    switch (outputType) {
      case "TextOutput":
        return (
          <Textarea
            className={`w-full custom-scroll ${left ? "" : " h-full"}`}
            placeholder={"Empty"}
            // update to real value on flowPool
            value={
              (flowPool[node.id] ?? [])[(flowPool[node.id]?.length ?? 1) - 1]
                ?.params ?? ""
            }
            readOnly
          />
        );
      case "PyPDFLoader":
<<<<<<< HEAD
        return <PdfViewer />;
      case "CSVLoader":
        return <CsvOutputComponent />;
=======
        return(
          left?<div>
            Expand the ouptut to see the PDF
            </div>:<PdfViewer/>
        )
>>>>>>> adc649eb

      default:
        return (
          <Textarea
            className="w-full custom-scroll"
            placeholder={"Enter text..."}
            value={node.data.node!.template["input_value"]}
            onChange={(e) => {
              e.target.value;
              if (node) {
                let newNode = cloneDeep(node);
                newNode.data.node!.template["input_value"].value =
                  e.target.value;
                setNode(node.id, newNode);
              }
            }}
          />
        );
    }
  }
  return handleOutputType();
}<|MERGE_RESOLUTION|>--- conflicted
+++ resolved
@@ -32,17 +32,13 @@
           />
         );
       case "PyPDFLoader":
-<<<<<<< HEAD
-        return <PdfViewer />;
+        return left ? (
+          <div>Expand the ouptut to see the PDF</div>
+        ) : (
+          <PdfViewer />
+        );
       case "CSVLoader":
         return <CsvOutputComponent />;
-=======
-        return(
-          left?<div>
-            Expand the ouptut to see the PDF
-            </div>:<PdfViewer/>
-        )
->>>>>>> adc649eb
 
       default:
         return (
