--- conflicted
+++ resolved
@@ -19,12 +19,8 @@
 import useAlertStore from "./stores/alertStore";
 import { useDarkStore } from "./stores/darkStore";
 import useFlowsManagerStore from "./stores/flowsManagerStore";
-<<<<<<< HEAD
+import { useFolderStore } from "./stores/foldersStore";
 import { useGlobalVariablesStore } from "./stores/globalVariablesStore/globalVariables";
-=======
-import { useFolderStore } from "./stores/foldersStore";
-import { useGlobalVariablesStore } from "./stores/globalVariables";
->>>>>>> c540f00d
 import { useStoreStore } from "./stores/storeStore";
 import { useTypesStore } from "./stores/typesStore";
 export default function App() {
@@ -52,12 +48,6 @@
   const setGlobalVariables = useGlobalVariablesStore(
     (state) => state.setGlobalVariables,
   );
-<<<<<<< HEAD
-  const setUnavailableFields = useGlobalVariablesStore(
-    (state) => state.setUnavaliableFields,
-  );
-=======
->>>>>>> c540f00d
   const checkHasStore = useStoreStore((state) => state.checkHasStore);
   const navigate = useNavigate();
   const dark = useDarkStore((state) => state.dark);
