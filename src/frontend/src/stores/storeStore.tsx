import { create } from "zustand";
import { checkHasStore } from "../controllers/API";
import { StoreStoreType } from "../types/zustand/store";
import useAlertStore from "./alertStore";

export const useStoreStore = create<StoreStoreType>((set) => ({
  hasStore: true,
  validApiKey: false,
  hasApiKey: false,
  loadingApiKey: true,
  checkHasStore: () => {
    checkHasStore().then((res) => {
      set({ hasStore: res?.enabled ?? false });
    });
  },
  updateValidApiKey: (validApiKey) => set(() => ({ validApiKey: validApiKey })),
  updateLoadingApiKey: (loadingApiKey) =>
    set(() => ({ loadingApiKey: loadingApiKey })),
  updateHasApiKey: (hasApiKey) => set(() => ({ hasApiKey: hasApiKey })),
<<<<<<< HEAD
}));

checkHasStore().then((res) => {
  useStoreStore.setState({ hasStore: res?.enabled ?? false });
});
=======
  fetchApiData: async () => {
    set({ loadingApiKey: true });
    try {
      const res = await checkHasApiKey();
      set({
        validApiKey: res?.is_valid ?? false,
        hasApiKey: res?.has_api_key ?? false,
        loadingApiKey: false,
      });
    } catch (e) {
      set({ loadingApiKey: false });
      console.log(e);
    }
  },
}));
>>>>>>> 6b2d0c6e
<|MERGE_RESOLUTION|>--- conflicted
+++ resolved
@@ -1,5 +1,5 @@
 import { create } from "zustand";
-import { checkHasStore } from "../controllers/API";
+import { checkHasApiKey, checkHasStore } from "../controllers/API";
 import { StoreStoreType } from "../types/zustand/store";
 import useAlertStore from "./alertStore";
 
@@ -17,13 +17,6 @@
   updateLoadingApiKey: (loadingApiKey) =>
     set(() => ({ loadingApiKey: loadingApiKey })),
   updateHasApiKey: (hasApiKey) => set(() => ({ hasApiKey: hasApiKey })),
-<<<<<<< HEAD
-}));
-
-checkHasStore().then((res) => {
-  useStoreStore.setState({ hasStore: res?.enabled ?? false });
-});
-=======
   fetchApiData: async () => {
     set({ loadingApiKey: true });
     try {
@@ -38,5 +31,4 @@
       console.log(e);
     }
   },
-}));
->>>>>>> 6b2d0c6e
+}));