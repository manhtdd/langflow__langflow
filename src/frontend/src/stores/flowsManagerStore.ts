--- conflicted
+++ resolved
@@ -82,18 +82,17 @@
 
       const starterFolderId = useFolderStore.getState().starterProjectId;
 
-<<<<<<< HEAD
       readFlowsFromDatabase()
         .then((dbData) => {
           if (dbData) {
             const { data, flows } = processFlows(dbData, false);
             const examples = flows.filter(
-              (flow) => flow.folder_id === starterFolderId
+              (flow) => flow.folder_id === starterFolderId,
             );
             get().setExamples(examples);
 
             const flowsWithoutStarterFolder = flows.filter(
-              (flow) => flow.folder_id !== starterFolderId
+              (flow) => flow.folder_id !== starterFolderId,
             );
 
             get().setFlows(flowsWithoutStarterFolder);
@@ -104,30 +103,6 @@
                 ["saved_components"]: data,
               }),
             }));
-=======
-        readFlowsFromDatabase()
-          .then((dbData) => {
-            if (dbData) {
-              const { data, flows } = processFlows(dbData, false);
-              const starterProjectsIds = starterProjects.flows!.map(
-                (flow) => flow.id,
-              );
-              get().setFlows(
-                flows.filter((f) => !starterProjectsIds.includes(f.id)),
-              );
-              useTypesStore.setState((state) => ({
-                data: { ...state.data, ["saved_components"]: data },
-                ComponentFields: extractFieldsFromComponenents({
-                  ...state.data,
-                  ["saved_components"]: data,
-                }),
-              }));
-              set({ isLoading: false });
-              resolve();
-            }
-          })
-          .catch((e) => {
->>>>>>> 9e1f056d
             set({ isLoading: false });
             resolve();
           }
