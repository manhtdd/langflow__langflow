import { expect, test } from "@playwright/test";

test("FloatComponent", async ({ page }) => {
  await page.goto("/");
  await page.waitForTimeout(2000);

  let modalCount = 0;
  try {
    const modalTitleElement = await page?.getByTestId("modal-title");
    if (modalTitleElement) {
      modalCount = await modalTitleElement.count();
    }
  } catch (error) {
    modalCount = 0;
  }

  while (modalCount === 0) {
    await page.getByText("New Project", { exact: true }).click();
    await page.waitForTimeout(5000);
    modalCount = await page.getByTestId("modal-title")?.count();
  }
  await page.waitForTimeout(1000);

  await page.getByTestId("blank-flow").click();
  await page.waitForTimeout(3000);
  await page.getByTestId("extended-disclosure").click();
  await page.getByPlaceholder("Search").click();
  await page.getByPlaceholder("Search").fill("ollama");

  await page.waitForTimeout(1000);

  await page
    .getByTestId("modelsOllama")
    .dragTo(page.locator('//*[@id="react-flow-id"]'));
  await page.mouse.up();
  await page.mouse.down();
  await page.getByTitle("fit view").click();
  await page.getByTitle("zoom out").click();
  await page.getByTitle("zoom out").click();
  await page.getByTitle("zoom out").click();

  await page.locator('//*[@id="float-input"]').click();
  await page.locator('//*[@id="float-input"]').fill("3");

  let value = await page.locator('//*[@id="float-input"]').inputValue();

  if (value != "1") {
    expect(false).toBeTruthy();
  }

  await page.locator('//*[@id="float-input"]').click();
  await page.locator('//*[@id="float-input"]').fill("-3");

  value = await page.locator('//*[@id="float-input"]').inputValue();

  if (value != "-1") {
    expect(false).toBeTruthy();
  }

  await page.getByTestId("more-options-modal").click();
  await page.getByTestId("edit-button-modal").click();

  await page.getByTestId("showformat").click();
  expect(await page.locator('//*[@id="showformat"]').isChecked()).toBeTruthy();

  await page.getByTestId("showformat").click();
  expect(await page.locator('//*[@id="showformat"]').isChecked()).toBeFalsy();

  await page.getByTestId("showmirostat").click();
  expect(await page.locator('//*[@id="showmirostat"]').isChecked()).toBeFalsy();

  await page.getByTestId("showmirostat").click();
  expect(
    await page.locator('//*[@id="showmirostat"]').isChecked()
  ).toBeTruthy();

  await page.getByTestId("showmirostat_eta").click();
  expect(
<<<<<<< HEAD
    await page.locator('//*[@id="showmirostat"]').isChecked()
=======
    await page.locator('//*[@id="showmirostat_eta"]').isChecked()
>>>>>>> 5f14aece
  ).toBeTruthy();

  await page.getByTestId("showmirostat_eta").click();
  expect(
<<<<<<< HEAD
    await page.locator('//*[@id="showmirostat"]').isChecked()
  ).toBeTruthy();

  await page.getByTestId("showmirostat_eta").click();
  expect(
    await page.locator('//*[@id="showmirostat_eta"]').isChecked()
  ).toBeTruthy();

  await page.getByTestId("showmirostat_eta").click();
  expect(
=======
>>>>>>> 5f14aece
    await page.locator('//*[@id="showmirostat_eta"]').isChecked()
  ).toBeFalsy();

  await page.getByTestId("showmirostat_tau").click();
  expect(
    await page.locator('//*[@id="showmirostat_tau"]').isChecked()
  ).toBeTruthy();

  await page.getByTestId("showmirostat_tau").click();
  expect(
    await page.locator('//*[@id="showmirostat_tau"]').isChecked()
  ).toBeFalsy();

  await page.getByTestId("showmodel").click();
  expect(await page.locator('//*[@id="showmodel"]').isChecked()).toBeFalsy();

  await page.getByTestId("showmodel").click();
  expect(await page.locator('//*[@id="showmodel"]').isChecked()).toBeTruthy();

  await page.getByTestId("shownum_ctx").click();
  expect(await page.locator('//*[@id="shownum_ctx"]').isChecked()).toBeTruthy();

  await page.getByTestId("shownum_ctx").click();
  expect(await page.locator('//*[@id="shownum_ctx"]').isChecked()).toBeFalsy();

  await page.getByTestId("shownum_gpu").click();
  expect(await page.locator('//*[@id="shownum_gpu"]').isChecked()).toBeTruthy();

  await page.getByTestId("shownum_gpu").click();
  expect(await page.locator('//*[@id="shownum_gpu"]').isChecked()).toBeFalsy();

  await page.getByTestId("shownum_thread").click();
  expect(
    await page.locator('//*[@id="shownum_thread"]').isChecked()
  ).toBeTruthy();

  await page.getByTestId("shownum_thread").click();
  expect(
    await page.locator('//*[@id="shownum_thread"]').isChecked()
  ).toBeFalsy();

  await page.getByTestId("showrepeat_last_n").click();
  expect(
    await page.locator('//*[@id="showrepeat_last_n"]').isChecked()
  ).toBeTruthy();

  await page.getByTestId("showrepeat_last_n").click();
  expect(
    await page.locator('//*[@id="showrepeat_last_n"]').isChecked()
  ).toBeFalsy();

  await page.getByText("Save Changes", { exact: true }).click();

  const plusButtonLocator = page.locator('//*[@id="float-input"]');
  const elementCount = await plusButtonLocator?.count();
  if (elementCount === 0) {
    expect(true).toBeTruthy();

    await page.getByTestId("more-options-modal").click();
    await page.getByTestId("edit-button-modal").click();

    // showtemperature
    await page.locator('//*[@id="showtemperature"]').click();
    expect(
      await page.locator('//*[@id="showtemperature"]').isChecked()
    ).toBeTruthy();

    await page.getByText("Save Changes", { exact: true }).click();
    await page.locator('//*[@id="float-input"]').click();
    await page.locator('//*[@id="float-input"]').fill("3");

    let value = await page.locator('//*[@id="float-input"]').inputValue();

    if (value != "1") {
      expect(false).toBeTruthy();
    }

    await page.locator('//*[@id="float-input"]').click();
    await page.locator('//*[@id="float-input"]').fill("-3");

    value = await page.locator('//*[@id="float-input"]').inputValue();

    if (value != "-1") {
      expect(false).toBeTruthy();
    }
  }
});<|MERGE_RESOLUTION|>--- conflicted
+++ resolved
@@ -71,44 +71,27 @@
 
   await page.getByTestId("showmirostat").click();
   expect(
-    await page.locator('//*[@id="showmirostat"]').isChecked()
+    await page.locator('//*[@id="showmirostat"]').isChecked(),
   ).toBeTruthy();
 
   await page.getByTestId("showmirostat_eta").click();
   expect(
-<<<<<<< HEAD
-    await page.locator('//*[@id="showmirostat"]').isChecked()
-=======
-    await page.locator('//*[@id="showmirostat_eta"]').isChecked()
->>>>>>> 5f14aece
-  ).toBeTruthy();
-
-  await page.getByTestId("showmirostat_eta").click();
-  expect(
-<<<<<<< HEAD
-    await page.locator('//*[@id="showmirostat"]').isChecked()
+    await page.locator('//*[@id="showmirostat_eta"]').isChecked(),
   ).toBeTruthy();
 
   await page.getByTestId("showmirostat_eta").click();
   expect(
     await page.locator('//*[@id="showmirostat_eta"]').isChecked()
-  ).toBeTruthy();
-
-  await page.getByTestId("showmirostat_eta").click();
-  expect(
-=======
->>>>>>> 5f14aece
-    await page.locator('//*[@id="showmirostat_eta"]').isChecked()
   ).toBeFalsy();
 
   await page.getByTestId("showmirostat_tau").click();
   expect(
-    await page.locator('//*[@id="showmirostat_tau"]').isChecked()
+    await page.locator('//*[@id="showmirostat_tau"]').isChecked(),
   ).toBeTruthy();
 
   await page.getByTestId("showmirostat_tau").click();
   expect(
-    await page.locator('//*[@id="showmirostat_tau"]').isChecked()
+    await page.locator('//*[@id="showmirostat_tau"]').isChecked(),
   ).toBeFalsy();
 
   await page.getByTestId("showmodel").click();
@@ -131,22 +114,22 @@
 
   await page.getByTestId("shownum_thread").click();
   expect(
-    await page.locator('//*[@id="shownum_thread"]').isChecked()
+    await page.locator('//*[@id="shownum_thread"]').isChecked(),
   ).toBeTruthy();
 
   await page.getByTestId("shownum_thread").click();
   expect(
-    await page.locator('//*[@id="shownum_thread"]').isChecked()
+    await page.locator('//*[@id="shownum_thread"]').isChecked(),
   ).toBeFalsy();
 
   await page.getByTestId("showrepeat_last_n").click();
   expect(
-    await page.locator('//*[@id="showrepeat_last_n"]').isChecked()
+    await page.locator('//*[@id="showrepeat_last_n"]').isChecked(),
   ).toBeTruthy();
 
   await page.getByTestId("showrepeat_last_n").click();
   expect(
-    await page.locator('//*[@id="showrepeat_last_n"]').isChecked()
+    await page.locator('//*[@id="showrepeat_last_n"]').isChecked(),
   ).toBeFalsy();
 
   await page.getByText("Save Changes", { exact: true }).click();
@@ -162,7 +145,7 @@
     // showtemperature
     await page.locator('//*[@id="showtemperature"]').click();
     expect(
-      await page.locator('//*[@id="showtemperature"]').isChecked()
+      await page.locator('//*[@id="showtemperature"]').isChecked(),
     ).toBeTruthy();
 
     await page.getByText("Save Changes", { exact: true }).click();
