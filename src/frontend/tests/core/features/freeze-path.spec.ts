--- conflicted
+++ resolved
@@ -5,6 +5,7 @@
 test(
   "user must be able to freeze a path",
   { tag: ["@release", "@workspace", "@components"] },
+
   async ({ page }) => {
     test.skip(
       !process?.env?.OPENAI_API_KEY,
@@ -15,7 +16,6 @@
       dotenv.config({ path: path.resolve(__dirname, "../../.env") });
     }
 
-<<<<<<< HEAD
     await page.goto("/");
     await page.waitForSelector('[data-testid="mainpage_title"]', {
       timeout: 30000,
@@ -34,19 +34,12 @@
     } catch (error) {
       modalCount = 0;
     }
-=======
-  while (modalCount === 0) {
-    await page.getByText("New Flow", { exact: true }).click();
-    await page.waitForSelector('[data-testid="modal-title"]', {
-      timeout: 3000,
-    });
-    modalCount = await page.getByTestId("modal-title")?.count();
-  }
->>>>>>> d31fa355
 
     while (modalCount === 0) {
       await page.getByText("New Flow", { exact: true }).click();
-      await page.waitForTimeout(3000);
+      await page.waitForSelector('[data-testid="modal-title"]', {
+        timeout: 3000,
+      });
       modalCount = await page.getByTestId("modal-title")?.count();
     }
 
@@ -66,25 +59,16 @@
       .getByTestId("icon-AlertTriangle")
       .count();
 
-<<<<<<< HEAD
     while (outdatedComponents > 0) {
       await page.getByTestId("icon-AlertTriangle").first().click();
       await page.waitForTimeout(1000);
       outdatedComponents = await page.getByTestId("icon-AlertTriangle").count();
     }
-=======
-  //remove all saved api keys
-  let filledApiKey = await page.getByTestId("remove-icon-badge").count();
-  while (filledApiKey > 0) {
-    await page.getByTestId("remove-icon-badge").first().click();
-    filledApiKey = await page.getByTestId("remove-icon-badge").count();
-  }
->>>>>>> d31fa355
 
+    //remove all saved api keys
     let filledApiKey = await page.getByTestId("remove-icon-badge").count();
     while (filledApiKey > 0) {
       await page.getByTestId("remove-icon-badge").first().click();
-      await page.waitForTimeout(1000);
       filledApiKey = await page.getByTestId("remove-icon-badge").count();
     }
 
@@ -102,26 +86,18 @@
         "say a random number between 1 and 100000 and a random animal that lives in the sea",
       );
 
-<<<<<<< HEAD
     await page.getByTestId("dropdown_str_model_name").click();
     await page.getByTestId("gpt-4o-1-option").click();
-=======
-  await page.waitForSelector('[data-testid="float_float_temperature"]', {
-    timeout: 1000,
-  });
->>>>>>> d31fa355
 
-    await page.waitForTimeout(1000);
+    await page.waitForSelector('[data-testid="float_float_temperature"]', {
+      timeout: 1000,
+    });
 
-<<<<<<< HEAD
     await page.getByTestId("float_float_temperature").fill("1.0");
-=======
-  await page.waitForSelector('[data-testid="button_run_chat output"]', {
-    timeout: 1000,
-  });
->>>>>>> d31fa355
 
-    await page.waitForTimeout(1000);
+    await page.waitForSelector('[data-testid="button_run_chat output"]', {
+      timeout: 1000,
+    });
 
     await page.getByTestId("button_run_chat output").click();
 
@@ -138,26 +114,18 @@
       .first()
       .inputValue();
 
-<<<<<<< HEAD
     await page.getByText("Close").first().click();
-=======
-  await page.waitForSelector('[data-testid="float_float_temperature"]', {
-    timeout: 3000,
-  });
->>>>>>> d31fa355
 
-    await page.waitForTimeout(3000);
+    await page.waitForSelector('[data-testid="float_float_temperature"]', {
+      timeout: 3000,
+    });
 
-<<<<<<< HEAD
     await page.getByTestId("float_float_temperature").fill("");
     await page.getByTestId("float_float_temperature").fill("1.2");
 
-    await page.waitForTimeout(1000);
-=======
-  await page.waitForSelector('[data-testid="button_run_chat output"]', {
-    timeout: 1000,
-  });
->>>>>>> d31fa355
+    await page.waitForSelector('[data-testid="button_run_chat output"]', {
+      timeout: 1000,
+    });
 
     await page.getByTestId("button_run_chat output").click();
     await page.waitForSelector("text=built successfully", { timeout: 30000 });
@@ -175,56 +143,35 @@
 
     await page.getByText("Close").first().click();
 
-<<<<<<< HEAD
-    await page.waitForTimeout(3000);
-=======
-  await page.waitForSelector("text=OpenAI", {
-    timeout: 1000,
-  });
->>>>>>> d31fa355
+    await page.waitForSelector("text=OpenAI", {
+      timeout: 1000,
+    });
 
     await page.getByText("OpenAI", { exact: true }).last().click();
 
-<<<<<<< HEAD
-    await page.waitForTimeout(1000);
-=======
-  await page.waitForSelector('[data-testid="more-options-modal"]', {
-    timeout: 1000,
-  });
->>>>>>> d31fa355
+    await page.waitForSelector('[data-testid="more-options-modal"]', {
+      timeout: 1000,
+    });
 
     await page.getByTestId("more-options-modal").click();
 
-<<<<<<< HEAD
-    await page.waitForTimeout(1000);
-=======
-  await page.waitForSelector('[data-testid="freeze-path-button"]', {
-    timeout: 1000,
-  });
->>>>>>> d31fa355
+    await page.waitForSelector('[data-testid="freeze-path-button"]', {
+      timeout: 1000,
+    });
 
     await page.getByTestId("freeze-path-button").click();
 
-<<<<<<< HEAD
-    await page.waitForTimeout(1000);
-=======
-  await page.waitForSelector('[data-testid="icon-Snowflake"]', {
-    timeout: 1000,
-  });
->>>>>>> d31fa355
+    await page.waitForSelector('[data-testid="icon-Snowflake"]', {
+      timeout: 1000,
+    });
 
     expect(await page.getByTestId("icon-Snowflake").count()).toBeGreaterThan(0);
 
-<<<<<<< HEAD
-    await page.waitForTimeout(1000);
+    await page.waitForSelector('[data-testid="button_run_chat output"]', {
+      timeout: 1000,
+    });
+
     await page.getByTestId("button_run_chat output").click();
-=======
-  await page.waitForSelector('[data-testid="button_run_chat output"]', {
-    timeout: 1000,
-  });
-
-  await page.getByTestId("button_run_chat output").click();
->>>>>>> d31fa355
 
     await page.waitForSelector("text=built successfully", { timeout: 30000 });
 
