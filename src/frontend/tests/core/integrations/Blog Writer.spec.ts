--- conflicted
+++ resolved
@@ -2,17 +2,9 @@
 import * as dotenv from "dotenv";
 import path from "path";
 
-<<<<<<< HEAD
-test(
-  "Blog Writer",
-  { tag: ["@release", "@starter-project"] },
-  async ({ page }) => {
-    test.skip(
-      !process?.env?.OPENAI_API_KEY,
-      "OPENAI_API_KEY required to run this test",
-    );
-=======
-test("Blog Writer", async ({ page }) => {
+test("Blog Writer",
+       { tag: ["@release", "@starter-project"] },
+     async ({ page }) => {
   test.skip(
     !process?.env?.OPENAI_API_KEY,
     "OPENAI_API_KEY required to run this test",
@@ -54,7 +46,6 @@
   await page.waitForSelector('[data-testid="fit_view"]', {
     timeout: 1000,
   });
->>>>>>> bd15071b
 
     if (!process.env.CI) {
       dotenv.config({ path: path.resolve(__dirname, "../../.env") });
@@ -79,17 +70,6 @@
       modalCount = 0;
     }
 
-<<<<<<< HEAD
-    while (modalCount === 0) {
-      await page.getByText("New Flow", { exact: true }).click();
-      await page.waitForTimeout(3000);
-      modalCount = await page.getByTestId("modal-title")?.count();
-    }
-
-    await page.getByTestId("side_nav_options_all-templates").click();
-    await page.getByRole("heading", { name: "Blog Writer" }).click();
-    await page.waitForTimeout(1000);
-=======
   while (outdatedComponents > 0) {
     await page.getByTestId("icon-AlertTriangle").first().click();
     outdatedComponents = await page.getByTestId("icon-AlertTriangle").count();
@@ -100,7 +80,6 @@
     await page.getByTestId("remove-icon-badge").first().click();
     filledApiKey = await page.getByTestId("remove-icon-badge").count();
   }
->>>>>>> bd15071b
 
     await page.getByTestId("fit_view").click();
     await page.getByTestId("zoom_out").click();
@@ -117,17 +96,6 @@
       outdatedComponents = await page.getByTestId("icon-AlertTriangle").count();
     }
 
-<<<<<<< HEAD
-    let filledApiKey = await page.getByTestId("remove-icon-badge").count();
-    while (filledApiKey > 0) {
-      await page.getByTestId("remove-icon-badge").first().click();
-      await page.waitForTimeout(1000);
-      filledApiKey = await page.getByTestId("remove-icon-badge").count();
-    }
-
-    const apiKeyInput = page.getByTestId("popover-anchor-input-api_key");
-    const isApiKeyInputVisible = await apiKeyInput.isVisible();
-=======
   await page
     .getByTestId("inputlist_str_urls_0")
     .nth(0)
@@ -146,7 +114,6 @@
     );
 
   await page.getByTestId("button_run_chat output").click();
->>>>>>> bd15071b
 
     if (isApiKeyInputVisible) {
       await apiKeyInput.fill(process.env.OPENAI_API_KEY ?? "");
@@ -191,17 +158,7 @@
       .last()
       .isVisible();
 
-<<<<<<< HEAD
-    await page.waitForTimeout(3000);
-
-    await page.getByText("turtles").last().isVisible();
-    await page.getByText("sea").last().isVisible();
-    await page.getByText("survival").last().isVisible();
-  },
-);
-=======
   await page.getByText("turtles").last().isVisible();
   await page.getByText("sea").last().isVisible();
   await page.getByText("survival").last().isVisible();
-});
->>>>>>> bd15071b
+});