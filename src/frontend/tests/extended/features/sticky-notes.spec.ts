import { expect, test } from "@playwright/test";
import uaParser from "ua-parser-js";

test(
  "user should be able to interact with sticky notes",
  { tag: ["@release", "@workspace"] },
  async ({ page }) => {
    await page.goto("/");
    await page.waitForSelector('[data-testid="mainpage_title"]', {
      timeout: 30000,
    });

    await page.waitForSelector('[id="new-project-btn"]', {
      timeout: 30000,
    });

    let modalCount = 0;
    try {
      const modalTitleElement = await page?.getByTestId("modal-title");
      if (modalTitleElement) {
        modalCount = await modalTitleElement.count();
      }
    } catch (error) {
      modalCount = 0;
    }

    const getUA = await page.evaluate(() => navigator.userAgent);
    const userAgentInfo = uaParser(getUA);

    const randomTitle = Math.random()
      .toString(36)
      .substring(7)
      .padEnd(8, "x")
      .substring(0, 8);

    const noteText = `# ${randomTitle}

Artificial Intelligence (AI) has rapidly evolved from a speculative concept in science fiction to a transformative force reshaping industries and everyday life. The term AI encompasses a broad range of technologies, from simple algorithms designed to perform specific tasks to complex systems capable of learning and adapting independently. As AI continues to advance, its applications are becoming increasingly diverse, impacting everything from healthcare to finance, entertainment, and beyond.

At its core, AI is about creating systems that can perform tasks that would typically require human intelligence. This includes abilities such as visual perception, speech recognition, decision-making, and even language translation. The development of AI can be traced back to the mid-20th century, when pioneers like Alan Turing began exploring the idea of machines that could think. Turing's famous "Turing Test" proposed a benchmark for AI, where a machine would be considered intelligent if it could engage in a conversation with a human without being detected as a machine.

The early days of AI research were marked by optimism, with researchers believing that human-like intelligence in machines was just around the corner. However, progress was slower than expected, leading to periods known as "AI winters," where interest and funding in the field waned. Despite these setbacks, AI research persisted, and by the 21st century, significant breakthroughs began to emerge.

One of the key drivers of modern AI is the availability of vast amounts of data. The internet and the proliferation of digital devices have generated unprecedented quantities of data, which AI systems can analyze to identify patterns and make predictions. This data-driven approach is at the heart of machine learning, a subset of AI that focuses on teaching machines to learn from experience rather than relying on explicitly programmed instructions.

Machine learning has enabled remarkable advancements in AI, particularly in areas like image and speech recognition. For example, AI systems can now accurately identify objects in images, transcribe spoken words into text, and even understand natural language. These capabilities have led to the development of virtual assistants like Siri, Alexa, and Google Assistant, which can perform a wide range of tasks, from setting reminders to controlling smart home devices.

Another important development in AI is the rise of deep learning, a type of machine learning that uses artificial neural networks to model complex patterns in data. Deep learning has been instrumental in achieving breakthroughs in areas such as computer vision and natural language processing. For instance, deep learning algorithms power the facial recognition systems used in security applications and the language models behind advanced chatbots and translation services.

AI's impact is not limited to consumer applications; it is also transforming industries on a larger scale. In healthcare, AI is being used to analyze medical images, predict patient outcomes, and even discover new drugs. In finance, AI-driven algorithms are used for trading, fraud detection, and personalized financial advice. The automotive industry is leveraging AI to develop self-driving cars, which have the potential to reduce accidents and revolutionize transportation.

Despite its many benefits, AI also raises important ethical and societal questions. As AI systems become more capable, there are concerns about job displacement, privacy, and the potential for bias in decision-making. AI algorithms are only as good as the data they are trained on, and if that data is biased, the AI's decisions may be biased as well. This has led to calls for greater transparency and accountability in AI development, as well as discussions about the need for regulations to ensure that AI is used responsibly.

The future of AI is both exciting and uncertain. As the technology continues to advance, it will undoubtedly bring about profound changes in society. The challenge will be to harness AI's potential for good while addressing the ethical and societal issues that arise. Whether it's through smarter healthcare, more efficient transportation, or enhanced creativity, AI has the potential to reshape the world in ways we are only beginning to imagine. The journey of AI is far from over, and its impact will be felt for generations to come.
  `;

    while (modalCount === 0) {
      await page.getByText("New Flow", { exact: true }).click();
      await page.waitForTimeout(3000);
      modalCount = await page.getByTestId("modal-title")?.count();
    }

    await page.waitForSelector('[data-testid="blank-flow"]', {
      timeout: 30000,
    });
    await page.getByTestId("blank-flow").click();
    await page.getByTestId("add_note").click();

    await page.waitForTimeout(1000);

    const targetElement = await page.locator('//*[@id="react-flow-id"]');
    await targetElement.click();

    await page.mouse.up();
    await page.mouse.down();

    await page.waitForSelector('[data-testid="fit_view"]', {
      timeout: 100000,
    });

    await page.getByTestId("fit_view").click();
    await page.getByTestId("zoom_out").click();
    await page.getByTestId("zoom_out").click();

    await page.getByTestId("note_node").click();

    await page.locator(".generic-node-desc-text").last().dblclick();
    await page.getByTestId("textarea").fill(noteText);

    expect(await page.getByText("2500/2500")).toBeVisible();

    await targetElement.click();
    const textMarkdown = await page.locator(".markdown").innerText();

    const textLength = textMarkdown.length;
    const noteTextLength = noteText.length;

    expect(textLength).toBeLessThan(noteTextLength);

    await page.getByTestId("note_node").click();

    let element = await page.getByTestId("note_node");

    let hasStyles = await element?.evaluate((el) => {
      const style = window.getComputedStyle(el);
      return (
        style.backgroundColor === "rgb(252, 211, 77)" ||
        style.backgroundColor === "rgb(253, 230, 138)"
      );
    });
    expect(hasStyles).toBe(true);

    await page.getByTestId("note_node").click();

    await page.getByTestId("color_picker").click();

    await page.getByTestId("color_picker_button_rose").click();
    await page.waitForTimeout(1000);

    await page.getByTestId("note_node").click();

    element = await page.getByTestId("note_node");

    hasStyles = await element?.evaluate((el) => {
      const style = window.getComputedStyle(el);

      return (
        style.backgroundColor === "rgb(253, 164, 175)" ||
        style.backgroundColor === "rgb(254, 205, 211)"
      );
    });
    expect(hasStyles).toBe(true);

    await page.getByTestId("note_node").click();
    await page.getByTestId("more-options-modal").click();

    await page.getByText("Duplicate").click();

    let titleNumber = await page.getByText(randomTitle).count();
    expect(titleNumber).toBe(2);

    await page.getByTestId("note_node").last().click();
    await page.getByTestId("more-options-modal").click();

    await page.getByText("Copy").click();

    await page.waitForTimeout(1000);

    await page.getByTestId("fit_view").click();
    await page.getByTestId("zoom_out").click();
    await page.getByTestId("zoom_out").click();

    targetElement.focus();
    targetElement.click();
    await page.waitForTimeout(1000);
    targetElement.click();
    await page.waitForTimeout(1000);
    targetElement.click();
    await page.keyboard.press(`ControlOrMeta+v`);

    await page.waitForTimeout(1000);

    titleNumber = await page.getByText(randomTitle).count();
    expect(titleNumber).toBe(3);

<<<<<<< HEAD
    await page.getByTestId("note_node").nth(0).focus();
    await page.getByTestId("more-options-modal").click();
    await page.getByText("Delete").last().click();
=======
  await page.getByTestId("note_node").nth(0).focus();
  await page.getByTestId("more-options-modal").click();
  await page.getByText("Delete").first().click();
>>>>>>> d31fa355

    await page.waitForTimeout(1000);

    titleNumber = await page.getByText(randomTitle).count();

    expect(titleNumber).toBe(2);
  },
);<|MERGE_RESOLUTION|>--- conflicted
+++ resolved
@@ -4,6 +4,7 @@
 test(
   "user should be able to interact with sticky notes",
   { tag: ["@release", "@workspace"] },
+
   async ({ page }) => {
     await page.goto("/");
     await page.waitForSelector('[data-testid="mainpage_title"]', {
@@ -163,15 +164,9 @@
     titleNumber = await page.getByText(randomTitle).count();
     expect(titleNumber).toBe(3);
 
-<<<<<<< HEAD
     await page.getByTestId("note_node").nth(0).focus();
     await page.getByTestId("more-options-modal").click();
-    await page.getByText("Delete").last().click();
-=======
-  await page.getByTestId("note_node").nth(0).focus();
-  await page.getByTestId("more-options-modal").click();
-  await page.getByText("Delete").first().click();
->>>>>>> d31fa355
+    await page.getByText("Delete").first().click();
 
     await page.waitForTimeout(1000);
 
